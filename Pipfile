--- conflicted
+++ resolved
@@ -12,12 +12,8 @@
 nbconvert = "*"
 ipykernel = "*"
 types-pyyaml = "*"
-<<<<<<< HEAD
-flake8 = "*"
-=======
 flake8 = "<5"
 rope = "*"
->>>>>>> 6d44b867
 
 [packages]
 networkx = "*"
