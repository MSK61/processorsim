# -*- coding: utf-8 -*-

"""hardware loading services"""

############################################################
#
# Copyright 2017, 2019, 2020, 2021, 2022 Mohammed El-Afifi
# This file is part of processorSim.
#
# processorSim is free software: you can redistribute it and/or modify
# it under the terms of the GNU Lesser General Public License as
# published by the Free Software Foundation, either version 3 of the
# License, or (at your option) any later version.
#
# processorSim is distributed in the hope that it will be useful,
# but WITHOUT ANY WARRANTY; without even the implied warranty of
# MERCHANTABILITY or FITNESS FOR A PARTICULAR PURPOSE.  See the
# GNU Lesser General Public License for more details.
#
# You should have received a copy of the GNU Lesser General Public
# License along with processorSim.  If not, see
# <http://www.gnu.org/licenses/>.
#
# program:      processor simulator
#
# file:         hw_loading.py
#
# function:     hardware loading services
#
# description:  loads processor description files
#
# author:       Mohammed El-Afifi (ME)
#
<<<<<<< HEAD
# environment:  Visual Studdio Code 1.54.3, python 3.8.7, Fedora release
#               33 (Thirty Three)
=======
# environment:  Visual Studdio Code 1.70.1, python 3.9.7, Fedora release
#               36 (Thirty Six)
>>>>>>> 7492fee5
#
# notes:        This is a private program.
#
############################################################

import copy
import typing
from typing import Any, Iterable, MutableMapping

import attr
import yaml

import processor_utils
from processor_utils.units import UNIT_CAPS_KEY, UNIT_MEM_KEY


def make_unit_dict(unit_dict2: MutableMapping[
        object, Iterable[Any]]) -> MutableMapping[object, Iterable[Any]]:
    """Create the unit dictionary.

    `unit_dict2` is the unit dictionary in the new format.
    The function converts the unit dictionary from the new format to the
    old one.

    """
    unit_dict = copy.deepcopy(unit_dict2)
    old_caps = [cap["name"] for cap in unit_dict[UNIT_CAPS_KEY] if
                cap.get("memoryAccess", False)]

    if old_caps:
        unit_dict[UNIT_MEM_KEY] = old_caps

    unit_dict[UNIT_CAPS_KEY] = [
        cap["name"] for cap in unit_dict[UNIT_CAPS_KEY]]
    return unit_dict


@attr.s(auto_attribs=True, frozen=True)
class HwDesc:

    """Hardware description"""

    processor: processor_utils.ProcessorDesc

    isa: typing.Mapping[str, object]


def read_processor(proc_file: typing.IO[str]) -> HwDesc:
    """Read the processor description from the given file.

    `proc_file` is the YAML file containing the processor description.
    The function constructs necessary processing structures from the
    given processor description file. It returns a processor
    description.

    """
    yaml_desc = yaml.safe_load(proc_file)
    microarch_key = "microarch"
    processor = processor_utils.load_proc_desc(yaml_desc[microarch_key])
    isa_key = "ISA"
    return HwDesc(processor, processor_utils.load_isa(
        yaml_desc[isa_key].items(), processor_utils.get_abilities(processor)))<|MERGE_RESOLUTION|>--- conflicted
+++ resolved
@@ -31,13 +31,8 @@
 #
 # author:       Mohammed El-Afifi (ME)
 #
-<<<<<<< HEAD
-# environment:  Visual Studdio Code 1.54.3, python 3.8.7, Fedora release
-#               33 (Thirty Three)
-=======
 # environment:  Visual Studdio Code 1.70.1, python 3.9.7, Fedora release
 #               36 (Thirty Six)
->>>>>>> 7492fee5
 #
 # notes:        This is a private program.
 #
