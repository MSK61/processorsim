#!/usr/bin/env python
# -*- coding: utf-8 -*-
# Disabling then immediately enabling again the invalid-name pylint
# check allows to skip pylint checking for the module name.
# pylint: disable=invalid-name
# pylint: enable=invalid-name

"""
simulates running a program through a processor architecture

Usage: processor_sim.py --processor PROCESSORFILE PROGRAMFILE
"""

############################################################
#
# Copyright 2017, 2019, 2020, 2021, 2022, 2023, 2024 Mohammed El-Afifi
# This file is part of processorSim.
#
# processorSim is free software: you can redistribute it and/or modify
# it under the terms of the GNU Lesser General Public License as
# published by the Free Software Foundation, either version 3 of the
# License, or (at your option) any later version.
#
# processorSim is distributed in the hope that it will be useful,
# but WITHOUT ANY WARRANTY; without even the implied warranty of
# MERCHANTABILITY or FITNESS FOR A PARTICULAR PURPOSE.  See the
# GNU Lesser General Public License for more details.
#
# You should have received a copy of the GNU Lesser General Public
# License along with processorSim.  If not, see
# <http://www.gnu.org/licenses/>.
#
# program:      processor simulator
#
# file:         processorSim.py
#
# function:     assembly program execution simulator
#
# description:  runs an assembly program on a processor
#
# author:       Mohammed El-Afifi (ME)
#
<<<<<<< HEAD
# environment:  Visual Studio Code 1.92.0, python 3.11.9, Fedora release
=======
# environment:  Visual Studio Code 1.92.0, python 3.12.4, Fedora release
>>>>>>> 206dd104
#               40 (Forty)
#
# notes:        This is a private program.
#
############################################################

from collections import abc
from collections.abc import Collection, Iterable, Mapping, Sized
import csv
import itertools
import logging
import sys
import typing
from typing import Annotated, Any, IO
import _csv

import attr
from attr import frozen
from fastcore import foundation
import more_itertools
import typer
from typer import FileText

import type_checking
import hw_loading
import program_utils
import sim_services

if typing.TYPE_CHECKING:
    import _typeshed


def main(
    processor_file: Annotated[
        FileText,
        typer.Option(
            "--processor",
            help="Read the processor architecture from this file.",
        ),
    ],
    program_file: Annotated[
        FileText, typer.Argument(help="Simulate this program file.")
    ],
) -> None:
    """Simulate running a program through a processor architecture."""
    logging.basicConfig(level=logging.INFO)
    run(processor_file, program_file)


def run(processor_file: IO[str], program_file: IO[str]) -> None:
    """Simulate the program on the given processor.

    `processor_file` is the file containing the processor architecture.
    `program_file` is the file containing the program to simulate.
    The function reads the program file and simulates its execution on
    the processor defined by the architecture provided in the given
    processor description file.

    """
    with processor_file, program_file:
        type_checking.call(ResultWriter, sys.stdout).print_sim_res(
            _get_sim_res(processor_file, program_file)
        )


@frozen
class _InstrPosition:
    """Instruction position"""

    def __str__(self) -> str:
        """Return the printable string of this instruction position.

        `self` is this instruction position.

        """
        # Flake8 has a problem with a colon in an f-string not followed by a
        # space.
        return ":".join(
            map(
                self._get_attr_str,
                [foundation.Self._stalled(), foundation.Self._unit()],
            )
        )

    def _get_attr_str(
        self, attr_getter: collections.abc.Callable[[typing.Self], object]
    ) -> str:
        """Return the string representation of an attribute.

        `self` is this instruction position.
        `attr_getter` is the attribute getter function.

        """
        return str(attr_getter(self))

    _unit: object

    _stalled: sim_services.sim_defs.StallState


@frozen
class _InstrFlight:
    """Instruction flight"""

    start_time: int

    stops: Iterable[_InstrPosition]


def _create_flight(instr_util: Mapping[int, _InstrPosition]) -> _InstrFlight:
    """Create an instruction flight from its utilization.

    `instr_util` is the instruction utilization information.

    """
    start_time = min(instr_util.keys())
    time_span = len(instr_util)
    return _InstrFlight(
        start_time,
        type_checking.map_ex(
            range(start_time, start_time + time_span),
            instr_util,
            _InstrPosition,
        ),
    )


def _create_writer(
    out_stream: "_typeshed.SupportsWrite[str]",
) -> "_csv._writer":
    """Create a CSV writer with the given backend stream.

    `out_stream` is the backend stream.

    """
    return csv.writer(out_stream, "excel-tab", lineterminator="\n")


@frozen
class ResultWriter:
    """Simulation result writer"""

    def print_sim_res(self, sim_res: Collection[Collection[Any]]) -> None:
        """Print the simulation result.

        `self` is this writer.
        `sim_res` is the simulation result to print.

        """
        self._print_tbl_hdr(sim_res)
        self._print_tbl_data(enumerate(sim_res, 1))

    @staticmethod
    def _get_last_tick(sim_res: Iterable[Sized]) -> int:
        """Calculate the last clock cycle in the simulation.

        `sim_res` is the simulation result.

        """
        return max(map(len, sim_res), default=0)

    @classmethod
    def _get_ticks(cls, sim_res: Iterable[Sized]) -> range:
        """Retrieve the clock cycles.

        `cls` is the writer class.
        `sim_res` is the simulation result.
        The method calculates the clock cycles necessary to run the
        whole simulation and returns an iterator over them.

        """
        return range(1, cls._get_last_tick(sim_res) + 1)

    def _print_res_row(self, row_key: Any, res_row: Iterable[Any]) -> None:
        """Print the given simulation row.

        `self` is this writer.
        `row_key` is the row key.
        `res_row` is the simulation row.

        """
        self._writer.writerow(more_itertools.prepend(row_key, res_row))

    def _print_tbl_data(self, sim_res: Iterable[Iterable[Any]]) -> None:
        """Print the simulation table rows.

        `self` is this writer.
        `sim_res` is the simulation result.

        """
        for row_idx, fields in sim_res:
            self._print_res_row("I" + str(row_idx), fields)

    def _print_tbl_hdr(self, sim_res: Iterable[Sized]) -> None:
        """Print the simulation table header.

        `self` is this writer.
        `sim_res` is the simulation result.

        """
        self._print_res_row("", self._get_ticks(sim_res))

    _writer: "_csv._writer" = attr.field(converter=_create_writer)


def _cui_to_flights(
    cxuxi: Iterable[Iterable[Any]], instructions: int
) -> "map[_InstrFlight]":
    """Convert a CxUxI utilization map to instruction flights.

    `cxuxi` is the ClockxUnitxInstruction utilization map to convert.
    `instructions` are the total number of instructions.

    """
    return _icu_to_flights(_cui_to_icu(cxuxi, instructions))


def _cui_to_icu(
    cxuxi: Iterable[Iterable[Any]], instructions: int
) -> list[dict[int, _InstrPosition]]:
    """Convert a CxUxI utilization map to IxCxU format.

    `cxuxi` is the ClockxUnitxInstruction utilization map to convert.
    `instructions` are the total number of instructions.

    """
    ixcxu: list[dict[int, _InstrPosition]] = list(
        more_itertools.repeatfunc(dict, instructions)
    )

    for cur_cp, uxi_util in cxuxi:
        _fill_cp_util(cur_cp, uxi_util.items(), ixcxu)

    return ixcxu


def _fill_cp_util(
    clock_pulse: int,
    cp_util: Iterable[Iterable[Iterable[sim_services.InstrState]]],
    ixcxu: abc.Sequence[abc.MutableMapping[int, _InstrPosition]],
) -> None:
    """Fill the given clock utilization into the IxCxU map.

    `clock_pulse` is the clock pulse.
    `cp_util` is the clock pulse utilization information.
    `ixcxu` is the InstructionxClockxUnit utilization map to fill.

    """
    for unit, instr_lst in cp_util:
        for instr in instr_lst:
            ixcxu[instr.instr][clock_pulse] = _InstrPosition(
                unit, instr.stalled
            )


def _get_flight_row(flight: _InstrFlight) -> list[str]:
    """Convert the given flight to a row.

    `flight` is the flight to convert.

    """
    return [
        *(itertools.repeat("", flight.start_time)),
        *(str(stop) for stop in flight.stops),
    ]


def _get_sim_res(
    processor_file: IO[str], program_file: Iterable[str]
) -> list[list[str]]:
    """Calculate the simulation result table.

    `processor_file` is the file containing the processor architecture.
    `program_file` is the file containing the program to simulate.
    The function reads the program file and simulates its execution on
    the processor defined by the architecture provided in the given
    processor description file.

    """
    proc_desc = hw_loading.read_processor(processor_file)
    prog = program_utils.read_program(program_file)
    compiled_prog = program_utils.compile_program(prog, proc_desc.isa)
    proc_spec = sim_services.HwSpec(proc_desc.processor)
    return _get_sim_rows(
        enumerate(sim_services.simulate(compiled_prog, proc_spec)), len(prog)
    )


def _get_sim_rows(
    sim_res: Iterable[Iterable[Any]], instructions: int
) -> list[list[str]]:
    """Calculate the simulation rows.

    `sim_res` is the simulation result.
    `instructions` are the total number of instructions.

    """
    flights = _cui_to_flights(sim_res, instructions)
    return [_get_flight_row(flight) for flight in flights]


def _icu_to_flights(
    ixcxu: Iterable[Mapping[int, _InstrPosition]]
) -> "map[_InstrFlight]":
    """Convert a IxCxU utilization map to instruction flights.

    `ixcxu` is the InstructionxClockxUnit utilization map to convert.

    """
    return map(_create_flight, ixcxu)


if __name__ == "__main__":
    typer.run(main)<|MERGE_RESOLUTION|>--- conflicted
+++ resolved
@@ -40,11 +40,7 @@
 #
 # author:       Mohammed El-Afifi (ME)
 #
-<<<<<<< HEAD
-# environment:  Visual Studio Code 1.92.0, python 3.11.9, Fedora release
-=======
 # environment:  Visual Studio Code 1.92.0, python 3.12.4, Fedora release
->>>>>>> 206dd104
 #               40 (Forty)
 #
 # notes:        This is a private program.
@@ -130,7 +126,7 @@
         )
 
     def _get_attr_str(
-        self, attr_getter: collections.abc.Callable[[typing.Self], object]
+        self, attr_getter: abc.Callable[[typing.Self], object]
     ) -> str:
         """Return the string representation of an attribute.
 
