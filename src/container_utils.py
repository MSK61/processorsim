# -*- coding: utf-8 -*-

"""container utilities"""

############################################################
#
# Copyright 2017, 2019, 2020, 2021, 2022, 2023 Mohammed El-Afifi
# This file is part of processorSim.
#
# processorSim is free software: you can redistribute it and/or modify
# it under the terms of the GNU Lesser General Public License as
# published by the Free Software Foundation, either version 3 of the
# License, or (at your option) any later version.
#
# processorSim is distributed in the hope that it will be useful,
# but WITHOUT ANY WARRANTY; without even the implied warranty of
# MERCHANTABILITY or FITNESS FOR A PARTICULAR PURPOSE.  See the
# GNU Lesser General Public License for more details.
#
# You should have received a copy of the GNU Lesser General Public
# License along with processorSim.  If not, see
# <http://www.gnu.org/licenses/>.
#
# program:      processor simulator
#
# file:         container_utils.py
#
# function:     generic container utilities
#
# description:  contains helper container functions
#
# author:       Mohammed El-Afifi (ME)
#
# environment:  Visual Studio Code 1.75.1, python 3.11.1, Fedora release
#               37 (Thirty Seven)
#
# notes:        This is a private program.
#
############################################################

import collections
from itertools import starmap
import operator
from operator import eq
import typing
from typing import (
    Any,
    Callable,
    DefaultDict,
    Generic,
    Iterable,
    List,
    Optional,
    Tuple,
    TypeVar,
)


import attr
import iteration_utilities
import more_itertools

from str_utils import format_obj

_KT = TypeVar("_KT")
_T = TypeVar("_T")
_VT = TypeVar("_VT")


def sorted_tuple(
    elems: Iterable[Any], key: Optional[Callable[[Any], Any]] = None
) -> Tuple[Any, ...]:
    """Sort the elements.

    `elems` are the elements to sort.
    `key` is the key function used for sorting, defaulting to None.

    """
    return tuple(sorted(elems, key=key))


@attr.s(frozen=True, repr=False)
class _IndexedSetBase(Generic[_T]):

    """Indexed set base class"""

    def __repr__(self) -> str:
        """Return the official string of this indexed set.

        `self` is this indexed set.

        """
        return format_obj(type(self).__name__, [repr(self._std_form_map)])

    def get(self, elem: _T) -> Optional[_T]:
        """Retrieve the elem in this set matching the given one.

        `self` is this set.
        `elem` is the element to look up in this set.
        The method returns the element in this set that matches the
        given one, or None if none exists.

        """
        return self._std_form_map.get(self._index_func(elem))

    def add(self, elem: _T) -> None:
        """Add the given element to this set.

        `self` is this set.
        `elem` is the element to add.
        If the element already exists, it'll be overwritten.

        """
        self._std_form_map[self._index_func(elem)] = elem

    _index_func: Callable[[_T], object] = attr.ib()

    _std_form_map: typing.Dict[object, _T] = attr.ib(factory=dict, init=False)


class IndexedSet(_IndexedSetBase[_T]):

    """Indexed set"""


def get_from_set(elem_set: IndexedSet[_T], elem: _T) -> _T:
    """Get an element from the given set, after adding it if needed.

    `elem_set` is the set.
    `elem` is the element.
    The function returns the element in this set if one exists, otherwise adds
    it and returns the newly added element.

    """
    std_elem = elem_set.get(elem)

    if std_elem:
        return std_elem

    elem_set.add(elem)
    return elem


class SelfIndexSet(_IndexedSetBase[_T]):

    """Self-indexed string set"""

    def __init__(self) -> None:
        """Create a set with an identity conversion function.

        `self` is this set.

        """
        super().__init__(lambda elem: elem)


def _val_lst_dict(
    val_iter_dict: typing.Mapping[object, object]
) -> DefaultDict[object, List[object]]:
    """Convert the given value iterable dictionary to a value list one.

    `val_iter_dict` is the dictionary containing value iterables.

    """
    val_lst_dict = starmap(
        lambda key, val_lst: (key, list(val_lst)), val_iter_dict.items()
    )
    return collections.defaultdict(list, val_lst_dict)


@attr.s(eq=False, frozen=True, repr=False)
class BagValDict(Generic[_KT, _VT]):

    """Dictionary with(unsorted) lists as values"""

    def __eq__(self, other: Any) -> bool:
        """Test if the two dictionaries are identical.

        `self` is this dictionary.
        `other` is the other dictionary.

        """
        assert type(other) is type(self)
        other_items = tuple(other.items())
        lst_pairs = (
            map(sorted, [val_lst, self[key]]) for key, val_lst in other_items
        )
        item_lst_pair: List[typing.Sized] = [self, other_items]
        return eq(*(len(item_lst) for item_lst in item_lst_pair)) and all(
            starmap(eq, lst_pairs)
        )

    def __getitem__(self, key: _KT) -> List[_VT]:
        """Retrieve the list of the given key.

        `self` is this dictionary.
        `key` is the key to retrieve whose list.

        """
        return self._dict[key]

    def __len__(self) -> int:
        """Count the number of elements in this dictionary.

        `self` is this dictionary.

        """
        return more_itertools.ilen(self.items())

    def __repr__(self) -> str:
        """Return the official string of this dictionary.

        `self` is this dictionary.

        """
        return format_obj(type(self).__name__, [self._format_dict()])

    def _format_dict(self) -> str:
        """Format this dictionary.

        `self` is this dictionary.

        """
        return f"{{{self._format_elems()}}}"

    def _format_elems(self) -> str:
        """Format the elements of this dictionary.

        `self` is this dictionary.

        """
        elems: Iterable[Tuple[_KT, List[_VT]]] = starmap(
            lambda key, val_lst: (key, sorted(val_lst)), self.items()
        )
<<<<<<< HEAD
        elems = sorted(elems, key=operator.itemgetter(0))
        sep = ", "
        return sep.join(
            starmap(lambda key, val_lst: f"{key!r}: {val_lst}", elems)
=======
        key_getter = operator.itemgetter(0)
        return ", ".join(
            starmap(
                lambda key, val_lst: f"{key!r}: {val_lst}",
                sorted(elems, key=key_getter),
            )
>>>>>>> 6f3e4bb0
        )

    def _useful_items(self) -> typing.Iterator[Tuple[_KT, List[_VT]]]:
        """Filter out items with empty value lists.

        `self` is this dictionary.
        The method returns an iterator over dictionary items with
        non-empty lists.

        """
        return iteration_utilities.starfilter(
            lambda _, val_lst: val_lst, self._dict.items()
        )

    items = _useful_items

    _dict: DefaultDict[_KT, List[_VT]] = attr.ib(
        converter=_val_lst_dict, factory=dict
    )<|MERGE_RESOLUTION|>--- conflicted
+++ resolved
@@ -232,19 +232,9 @@
         elems: Iterable[Tuple[_KT, List[_VT]]] = starmap(
             lambda key, val_lst: (key, sorted(val_lst)), self.items()
         )
-<<<<<<< HEAD
         elems = sorted(elems, key=operator.itemgetter(0))
-        sep = ", "
-        return sep.join(
+        return ", ".join(
             starmap(lambda key, val_lst: f"{key!r}: {val_lst}", elems)
-=======
-        key_getter = operator.itemgetter(0)
-        return ", ".join(
-            starmap(
-                lambda key, val_lst: f"{key!r}: {val_lst}",
-                sorted(elems, key=key_getter),
-            )
->>>>>>> 6f3e4bb0
         )
 
     def _useful_items(self) -> typing.Iterator[Tuple[_KT, List[_VT]]]:
