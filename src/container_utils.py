--- conflicted
+++ resolved
@@ -132,14 +132,9 @@
         other_items = list(other.items())
         lst_pairs = map(
             lambda pair: map(sorted, [pair[1], self[pair[0]]]), other_items)
-<<<<<<< HEAD
         item_lst_pair: List[typing.Sized] = [self, other_items]
         return eq(*(map(len, item_lst_pair))) and all(
-            map(lambda elem_lists: eq(*elem_lists), lst_pairs))
-=======
-        return eq(*(map(len, [self, other_items]))) and all(
             itertools.starmap(eq, lst_pairs))
->>>>>>> a9f1b7fc
 
     def __getitem__(self, key: _KT) -> List[_VT]:
         """Retrieve the list of the given key.
