# -*- coding: utf-8 -*-

"""instruction sinks"""

############################################################
#
# Copyright 2017, 2019, 2020, 2021, 2022 Mohammed El-Afifi
# This file is part of processorSim.
#
# processorSim is free software: you can redistribute it and/or modify
# it under the terms of the GNU Lesser General Public License as
# published by the Free Software Foundation, either version 3 of the
# License, or (at your option) any later version.
#
# processorSim is distributed in the hope that it will be useful,
# but WITHOUT ANY WARRANTY; without even the implied warranty of
# MERCHANTABILITY or FITNESS FOR A PARTICULAR PURPOSE.  See the
# GNU Lesser General Public License for more details.
#
# You should have received a copy of the GNU Lesser General Public
# License along with processorSim.  If not, see
# <http://www.gnu.org/licenses/>.
#
# program:      processor simulator
#
# file:         _instr_sinks.py
#
# function:     instruction sink classes
#
# description:  instruction sinks
#
# author:       Mohammed El-Afifi (ME)
#
<<<<<<< HEAD
# environment:  Visual Studdio Code 1.70.1, python 3.9.7, Fedora release
#               36 (Thirty Six)
=======
# environment:  Visual Studdio Code 1.72.2, python 3.10.7, Fedora
#               release 36 (Thirty Six)
>>>>>>> 9a14d702
#
# notes:        This is a private program.
#
############################################################

import abc
from abc import abstractmethod
import itertools
import typing
from typing import Iterable, Iterator

import attr
import fastcore.foundation
import more_itertools

from container_utils import BagValDict
import processor_utils.units
import program_defs
from str_utils import ICaseString
from .sim_defs import InstrState, StallState
from . import _utils


@attr.s(auto_attribs=True, frozen=True)
class HostedInstr:

    """Instruction hosted inside a functional unit"""

    host: ICaseString

    index_in_host: int


@attr.s
class InstrMovStatus:

    """Status of moving instructions"""

    moved: typing.List[HostedInstr] = attr.ib(factory=list)

    mem_used: bool = attr.ib(False, init=False)


class IInstrSink(abc.ABC):

    """Instruction sink"""

    def fill_unit(self, util_info: BagValDict[ICaseString, InstrState],
                  mem_busy: bool) -> InstrMovStatus:
        """Fill this sink with instructions from its donors.

        `self` is this instruction sink.
        `util_info` is the unit utilization information.
        `mem_busy` is the memory busy flag.
        The method returns the sink filling status.

        """
        return self._fill(self._get_candidates(util_info), util_info, mem_busy)

    def _get_candidates(self, util_info: BagValDict[
            ICaseString, InstrState]) -> Iterable[HostedInstr]:
        """Find candidate instructions in the donors of this sink.

        `self` is this instruction sink.
        `util_info` is the unit utilization information.

        """
        candidates = (self._get_new_guests(pred, more_itertools.locate(
            util_info[pred], self._valid_candid)) for pred in self._donors)
        return self._pick_guests(
            itertools.chain.from_iterable(candidates), util_info)

    @staticmethod
    def _get_new_guests(src_unit: ICaseString, instructions: Iterable[
            int]) -> typing.Generator[HostedInstr, None, None]:
        """Prepare new hosted instructions.

        `src_unit` is the old host of instructions.
        `instructions` are the new instructions to be hosted.

        """
        return (HostedInstr(src_unit, instr) for instr in instructions)

    @abstractmethod
    def _accepts_cap(self, instr: int) -> bool:
        """Check if the given instruction capability may be accepted.

        `self` is this instruction sink.
        `instr` is the instruction to evaluate the acceptance of whose
                capability.

        """

    @abstractmethod
    def _fill(self, candidates: Iterable[HostedInstr], util_info: BagValDict[
            ICaseString, InstrState], mem_busy: bool) -> InstrMovStatus:
        """Fill this sink.

        `self` is this instruction sink.
        `candidates` are a list of candidate instructions.
        `util_info` is the unit utilization information.
        `mem_busy` is the memory busy flag.

        """

    @abstractmethod
    def _pick_guests(
            self, candidates: Iterable[HostedInstr], util_info:
            BagValDict[ICaseString, InstrState]) -> Iterable[HostedInstr]:
        """Pick the instructions to be accepted.

        `self` is this instruction sink.
        `candidates` are a list of candidate instructions.
        `util_info` is the unit utilization information.

        """

    def _valid_candid(self, instr: InstrState) -> bool:
        """Check if the given instruction is a good candidate.

        `self` is this instruction sink.
        `instr` is the instruction to evaluate whose acceptance chance.

        """
        return instr.stalled != StallState.DATA and self._accepts_cap(
            instr.instr)

    @property
    @abstractmethod
    def _donors(self) -> Iterable[ICaseString]:
        """Retrieve the names of the units ready to supply instructions.

        `self` is this instruction sink.

        """


@attr.s(auto_attribs=True, frozen=True)
class OutSink(IInstrSink):

    """Dummy sink for flushing output ports"""

    # pylint: disable=unused-argument
    def _accepts_cap(self, instr: int) -> bool:
        """Always accept all instructions.

        `self` is this output sink.
        `instr` is unused.

        """
        return True

    def _fill(self, candidates: Iterable[HostedInstr], util_info: BagValDict[
            ICaseString, InstrState], mem_busy: bool) -> InstrMovStatus:
        """Commit all candidate instructions to the output.

        `self` is this output sink.
        `candidates` are a list of candidate instructions.
        `util_info` is unused.
        `mem_busy` is unused.

        """
        return InstrMovStatus(list(candidates))

    def _pick_guests(
            self, candidates: Iterable[HostedInstr], util_info:
            BagValDict[ICaseString, InstrState]) -> Iterable[HostedInstr]:
        """Pick all prospective instructions unconditionally.

        `self` is this output sink.
        `candidates` are a list of candidate instructions.
        `util_info` is unused.

        """
        return tuple(candidates)
    # pylint: enable=unused-argument

    @property
    def _donors(self) -> Iterator[ICaseString]:
        """Retrieve the names of the output units.

        `self` is this output sink.

        """
        return self._out_ports

    _out_ports: Iterator[ICaseString]


@attr.s(auto_attribs=True, frozen=True)
class UnitSink(IInstrSink):

    """Instruction sink wrapper for functional units"""

    def _accepts_cap(self, instr: int) -> bool:
        """Check if the given instruction capability may be accepted.

        `self` is this unit sink.
        `instr` is the instruction to evaluate the acceptance of whose
                capability.

        """
        return self._program[instr].categ in self._unit.model.capabilities

    def _fill(self, candidates: Iterable[HostedInstr], util_info: BagValDict[
            ICaseString, InstrState], mem_busy: bool) -> InstrMovStatus:
        """Move candidate instructions between units.

        `self` is this unit sink.
        `candidates` are a list of candidate instructions.
        `util_info` is the unit utilization information.
        `mem_busy` is the memory busy flag.

        """
        candid_iter = iter(candidates)
        mov_res = InstrMovStatus()
        more_itertools.consume(iter(
            lambda: self._mov_candidate(candid_iter, util_info, mem_busy or
                                        mov_res.mem_used, mov_res), False))
        return mov_res

    def _mov_candidate(self, candid_iter: Iterator[HostedInstr],
                       util_info: BagValDict[ICaseString, InstrState],
                       mem_busy: bool, mov_res: InstrMovStatus) -> bool:
        """Move a candidate instruction between units.

        `self` is this unit sink.
        `candid_iter` is an iterator over the candidate instructions.
        `util_info` is the unit utilization information.
        `mem_busy` is the memory busy flag.
        `mov_res` is the move result to update the moved instructions
                  in.
        The method returns a flag indicating if moving instructions is still
        possible.

        """
        if _utils.unit_full(
                self._unit.model.width, util_info[self._unit.model.name]):
            return False

        try:
            candid = next(candid_iter)
        except StopIteration:
            return False
        mem_access = self._unit.model.needs_mem(self._program[
            util_info[candid.host][candid.index_in_host].instr].categ)

        if _utils.mem_unavail(mem_busy, mem_access):
            return True

        if mem_access:
            mov_res.mem_used = True

        util_info[candid.host][
            candid.index_in_host].stalled = StallState.NO_STALL
        util_info[self._unit.model.name].append(
            util_info[candid.host][candid.index_in_host])
        mov_res.moved.append(candid)
        return True

    def _pick_guests(
            self, candidates: Iterable[HostedInstr], util_info:
            BagValDict[ICaseString, InstrState]) -> Iterable[HostedInstr]:
        """Pick the instructions to be accepted.

        `self` is this unit sink.
        `candidates` are a list of candidate instructions.
        `util_info` is the unit utilization information.

        """
        # Earlier instructions in the program are selected first.
        return sorted(candidates, key=lambda instr_info: util_info[
            instr_info.host][instr_info.index_in_host].instr)

    @property
    def _donors(self) -> "map[ICaseString]":
        """Retrieve the predecessor names.

        `self` is this unit sink.

        """
        return map(fastcore.foundation.Self.name(), self._unit.predecessors)

    _unit: processor_utils.units.FuncUnit

    _program: typing.Sequence[program_defs.HwInstruction]<|MERGE_RESOLUTION|>--- conflicted
+++ resolved
@@ -31,13 +31,8 @@
 #
 # author:       Mohammed El-Afifi (ME)
 #
-<<<<<<< HEAD
-# environment:  Visual Studdio Code 1.70.1, python 3.9.7, Fedora release
-#               36 (Thirty Six)
-=======
 # environment:  Visual Studdio Code 1.72.2, python 3.10.7, Fedora
 #               release 36 (Thirty Six)
->>>>>>> 9a14d702
 #
 # notes:        This is a private program.
 #
