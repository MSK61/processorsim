--- conflicted
+++ resolved
@@ -43,7 +43,8 @@
 import operator
 from typing import Any, cast, Final
 
-from attr import field, frozen
+import attr
+from attr import frozen
 from fastcore.foundation import Self
 
 import container_utils
@@ -166,22 +167,15 @@
         """
         return self._model2.lock_info
 
-<<<<<<< HEAD
     @property
     def name(self) -> ICaseString:
         """Unit name
 
         `self` is this unit model.
-=======
-    name: ICaseString
-
-    width: int
->>>>>>> 30c51abf
 
         """
         return self._model2.name
 
-<<<<<<< HEAD
     @property
     def width(self) -> int:
         """Unit width
@@ -190,9 +184,6 @@
 
         """
         return self._model2.width
-=======
-    lock_info: LockInfo
->>>>>>> 30c51abf
 
     _model2: _UnitModel2
 
@@ -222,6 +213,6 @@
             map(operator.is_, self.predecessors, other.predecessors)
         )
 
-    model: UnitModel = field()
-
-    predecessors: tuple[UnitModel, ...] = field(converter=sorted_models)+    model: UnitModel
+
+    predecessors: tuple[UnitModel, ...] = attr.field(converter=sorted_models)