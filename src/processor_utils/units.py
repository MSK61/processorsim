--- conflicted
+++ resolved
@@ -43,14 +43,9 @@
 import operator
 from typing import Any, cast, Final
 
-<<<<<<< HEAD
 import attr
 from attr import frozen
-from fastcore.foundation import Self
-=======
-from attr import field, frozen
 from fastcore import foundation
->>>>>>> 0ce34ffe
 
 import container_utils
 from str_utils import ICaseString
@@ -71,11 +66,7 @@
     `models` are the models to sort.
 
     """
-<<<<<<< HEAD
-    return container_utils.sorted_tuple(models, key=Self.name())
-=======
-    return sorted_tuple(models, key=foundation.Self.name())
->>>>>>> 0ce34ffe
+    return container_utils.sorted_tuple(models, key=foundation.Self.name())
 
 
 @frozen
