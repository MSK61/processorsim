# -*- coding: utf-8 -*-

"""processor execution units"""

############################################################
#
# Copyright 2017, 2019, 2020, 2021, 2022, 2023 Mohammed El-Afifi
# This file is part of processorSim.
#
# processorSim is free software: you can redistribute it and/or modify
# it under the terms of the GNU Lesser General Public License as
# published by the Free Software Foundation, either version 3 of the
# License, or (at your option) any later version.
#
# processorSim is distributed in the hope that it will be useful,
# but WITHOUT ANY WARRANTY; without even the implied warranty of
# MERCHANTABILITY or FITNESS FOR A PARTICULAR PURPOSE.  See the
# GNU Lesser General Public License for more details.
#
# You should have received a copy of the GNU Lesser General Public
# License along with processorSim.  If not, see
# <http://www.gnu.org/licenses/>.
#
# program:      processor simulator
#
# file:         units.py
#
# function:     processor execution units
#
# description:  contains processing unit definitions
#
# author:       Mohammed El-Afifi (ME)
#
<<<<<<< HEAD
# environment:  Visual Studio Code 1.85.1, python 3.11.6, Fedora release
=======
# environment:  Visual Studio Code 1.85.1, python 3.11.7, Fedora release
>>>>>>> 3a2317d9
#               39 (Thirty Nine)
#
# notes:        This is a private program.
#
############################################################

from collections import abc
from collections.abc import Iterable
import operator
from typing import Any, cast, Final

from attr import field, frozen
import fastcore.foundation

import container_utils
from str_utils import ICaseString

# unit attributes
UNIT_CAPS_KEY: Final = "capabilities"
UNIT_MEM_KEY: Final = "memoryAccess"
UNIT_NAME_KEY: Final = "name"
# unit lock attributes
UNIT_RLOCK_KEY: Final = "readLock"
UNIT_WLOCK_KEY: Final = "writeLock"
UNIT_WIDTH_KEY: Final = "width"


def sorted_models(models: Iterable[Any]) -> tuple[Any, ...]:
    """Create a sorted list of the given models.

    `models` are the models to sort.

    """
    return container_utils.sorted_tuple(
        models, key=fastcore.foundation.Self.name()
    )


@frozen
class LockInfo:

    """Parameter locking information in units"""

    rd_lock: object

    wr_lock: object


@attr.frozen
class _UnitModel2:

    """Functional unit model"""

    def needs_mem(self, cap: ICaseString) -> bool:
        """Test if the given capability will require memory access.

        `self` is this unit model.

        """
        return cast(bool, self.roles[cap])

    name: ICaseString

    width: int

    roles: abc.Mapping[ICaseString, object]

<<<<<<< HEAD
    lock_info: LockInfo


# Looks like mypy can't honor auto_detect=True in attr.frozen so I have
# to explicitly(and redundantly) use init=False.
@attr.frozen(init=False)
=======
@frozen
>>>>>>> 3a2317d9
class UnitModel:

    """Functional unit model"""

    # pylint: disable-next=too-many-arguments
    def __init__(
        self,
        name: ICaseString,
        width: int,
        capabilities: Iterable[Any],
        lock_info: LockInfo,
        mem_acl: Iterable[object],
    ) -> None:
        """Create a unit model.

        `self` is this unit model.
        `name` is the unit name.
        `width` is the unit width.
        `capabilities` are the unit capabilities.
        `lock_info` is the locking information.
        `mem_acl` is the memory access control list.

        """
        mem_acl = tuple(mem_acl)
        # Pylance and pylint can't detect __attrs_init__ as an injected
        # method.
        # pylint: disable-next=no-member
        self.__attrs_init__(  # type: ignore[reportGeneralTypeIssues]
            _UnitModel2(
                name,
                width,
                {cap: cap in mem_acl for cap in capabilities},
                lock_info,
            )
        )

    def needs_mem(self, cap: object) -> bool:
        """Test if the given capability will require memory access.

        `self` is this unit model.
        `cap` is the capabilitiy to check.

        """
        return cap in self._model2.roles and self._model2.needs_mem(
            cast(ICaseString, cap)
        )

    @property
    def capabilities(self) -> abc.KeysView[ICaseString]:
        """Unit capabilities

<<<<<<< HEAD
        `self` is this unit model.

        """
        return self._model2.roles.keys()

    @property
    def lock_info(self) -> LockInfo:
        """Unit locking information

        `self` is this unit model.

        """
        return self._model2.lock_info

    @property
    def name(self) -> ICaseString:
        """Unit name

        `self` is this unit model.

        """
        return self._model2.name

    @property
    def width(self) -> int:
        """Unit width

        `self` is this unit model.

        """
        return self._model2.width

    _model2: _UnitModel2
=======
    name: ICaseString = field()

    width: int = field()

    capabilities: tuple[ICaseString, ...] = field(converter=_sorted_caps)

    lock_info: LockInfo = field()

    _mem_acl: tuple[object, ...] = field(converter=sorted_tuple)
>>>>>>> 3a2317d9


@frozen(eq=False)
class FuncUnit:

    """Processing functional unit"""

    def __eq__(self, other: Any) -> Any:
        """Test if the two functional units are identical.

        `self` is this functional unit.
        `other` is the other functional unit.

        """
        criteria = (
            (model, len(predecessors))
            for model, predecessors in [
                (self.model, self.predecessors),
                (other.model, other.predecessors),
            ]
        )
        return operator.eq(*criteria) and all(
            map(operator.is_, self.predecessors, other.predecessors)
        )

    model: UnitModel = field()

    predecessors: tuple[UnitModel, ...] = field(converter=sorted_models)<|MERGE_RESOLUTION|>--- conflicted
+++ resolved
@@ -31,11 +31,7 @@
 #
 # author:       Mohammed El-Afifi (ME)
 #
-<<<<<<< HEAD
-# environment:  Visual Studio Code 1.85.1, python 3.11.6, Fedora release
-=======
 # environment:  Visual Studio Code 1.85.1, python 3.11.7, Fedora release
->>>>>>> 3a2317d9
 #               39 (Thirty Nine)
 #
 # notes:        This is a private program.
@@ -84,7 +80,7 @@
     wr_lock: object
 
 
-@attr.frozen
+@frozen
 class _UnitModel2:
 
     """Functional unit model"""
@@ -93,6 +89,7 @@
         """Test if the given capability will require memory access.
 
         `self` is this unit model.
+        `cap` is the capabilitiy to check.
 
         """
         return cast(bool, self.roles[cap])
@@ -103,16 +100,12 @@
 
     roles: abc.Mapping[ICaseString, object]
 
-<<<<<<< HEAD
     lock_info: LockInfo
 
 
 # Looks like mypy can't honor auto_detect=True in attr.frozen so I have
 # to explicitly(and redundantly) use init=False.
-@attr.frozen(init=False)
-=======
-@frozen
->>>>>>> 3a2317d9
+@frozen(init=False)
 class UnitModel:
 
     """Functional unit model"""
@@ -164,7 +157,6 @@
     def capabilities(self) -> abc.KeysView[ICaseString]:
         """Unit capabilities
 
-<<<<<<< HEAD
         `self` is this unit model.
 
         """
@@ -198,17 +190,6 @@
         return self._model2.width
 
     _model2: _UnitModel2
-=======
-    name: ICaseString = field()
-
-    width: int = field()
-
-    capabilities: tuple[ICaseString, ...] = field(converter=_sorted_caps)
-
-    lock_info: LockInfo = field()
-
-    _mem_acl: tuple[object, ...] = field(converter=sorted_tuple)
->>>>>>> 3a2317d9
 
 
 @frozen(eq=False)
