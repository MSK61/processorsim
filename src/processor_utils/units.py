# -*- coding: utf-8 -*-

"""processor execution units"""

############################################################
#
# Copyright 2017, 2019, 2020, 2021, 2022 Mohammed El-Afifi
# This file is part of processorSim.
#
# processorSim is free software: you can redistribute it and/or modify
# it under the terms of the GNU Lesser General Public License as
# published by the Free Software Foundation, either version 3 of the
# License, or (at your option) any later version.
#
# processorSim is distributed in the hope that it will be useful,
# but WITHOUT ANY WARRANTY; without even the implied warranty of
# MERCHANTABILITY or FITNESS FOR A PARTICULAR PURPOSE.  See the
# GNU Lesser General Public License for more details.
#
# You should have received a copy of the GNU Lesser General Public
# License along with processorSim.  If not, see
# <http://www.gnu.org/licenses/>.
#
# program:      processor simulator
#
# file:         units.py
#
# function:     processor execution units
#
# description:  contains processing unit definitions
#
# author:       Mohammed El-Afifi (ME)
#
# environment:  Visual Studdio Code 1.73.0, python 3.10.7, Fedora
#               release 36 (Thirty Six)
#
# notes:        This is a private program.
#
############################################################

import operator
import typing
<<<<<<< HEAD
from typing import Iterable, Tuple
=======
from typing import Final, Tuple
>>>>>>> a8d5fd45

import attr
from fastcore.foundation import Self

from container_utils import sorted_tuple
import str_utils
# unit attributes
UNIT_CAPS_KEY: Final = "capabilities"
UNIT_MEM_KEY: Final = "memoryAccess"
UNIT_NAME_KEY: Final = "name"
# unit lock attributes
UNIT_RLOCK_KEY: Final = "readLock"
UNIT_WLOCK_KEY: Final = "writeLock"
UNIT_WIDTH_KEY: Final = "width"


@attr.s(auto_attribs=True, frozen=True)
class CapabilityInfo:

    """Capability information"""

    name: object

    mem_access: bool


@attr.s(auto_attribs=True, frozen=True)
class LockInfo:

    """Parameter locking information in units"""

    rd_lock: bool

    wr_lock: bool


@attr.s(frozen=True)
class UnitModel:

    """Legacy functional unit model"""

    def needs_mem(self, cap: object) -> bool:
        """Test if the given capability will require memory access.

        `self` is this unit model.

        """
        return cap in self._mem_acl

    name: str_utils.ICaseString = attr.ib()

    width: int = attr.ib()

    capabilities: Tuple[object, ...] = attr.ib(converter=sorted_tuple)

    lock_info: LockInfo = attr.ib()

    _mem_acl: Tuple[object, ...] = attr.ib(converter=sorted_tuple)


def sorted_models(models: Iterable[object]) -> Tuple[UnitModel, ...]:
    """Create a sorted list of the given models.

    `models` are the models to create a sorted list of.

    """
    return sorted_tuple(models, key=Self.name())


@attr.s(eq=False, frozen=True)
class FuncUnit:

    """Processing functional unit"""

    def __eq__(self, other: typing.Any) -> bool:
        """Test if the two functional units are identical.

        `self` is this functional unit.
        `other` is the other functional unit.

        """
        criteria = ((model, len(predecessors)) for model, predecessors in [(
            self.model, self.predecessors), (other.model, other.predecessors)])
        return operator.eq(*criteria) and all(
            map(operator.is_, self.predecessors, other.predecessors))

    model: UnitModel = attr.ib()

    predecessors: Tuple[UnitModel, ...] = attr.ib(converter=sorted_models)


def _sorted_caps(capabilities: Iterable[object]) -> Tuple[CapabilityInfo, ...]:
    """Create a sorted list of the given capabilities.

    `capabilities` are the capabilities to create a sorted list of.

    """
    return sorted_tuple(capabilities, key=Self.name())


@attr.s(frozen=True)
class UnitModel2:

    """Functional unit model"""

    name: str_utils.ICaseString = attr.ib()

    width: int = attr.ib()

    capabilities: Tuple[CapabilityInfo, ...] = attr.ib(converter=_sorted_caps)

    lock_info: LockInfo = attr.ib()


def make_unit_model(unit2: UnitModel2) -> UnitModel:
    """Create a unit model.

    `unit2` is the new unit model.

    """
    return UnitModel(unit2.name, unit2.width, map(
        Self.name(), unit2.capabilities), unit2.lock_info, (
            cap.name for cap in unit2.capabilities if cap.mem_access))<|MERGE_RESOLUTION|>--- conflicted
+++ resolved
@@ -40,11 +40,7 @@
 
 import operator
 import typing
-<<<<<<< HEAD
-from typing import Iterable, Tuple
-=======
-from typing import Final, Tuple
->>>>>>> a8d5fd45
+from typing import Final, Iterable, Tuple
 
 import attr
 from fastcore.foundation import Self
