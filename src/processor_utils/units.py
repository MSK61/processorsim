# -*- coding: utf-8 -*-

"""processor execution units"""

############################################################
#
# Copyright 2017, 2019, 2020, 2021, 2022, 2023, 2024 Mohammed El-Afifi
# This file is part of processorSim.
#
# processorSim is free software: you can redistribute it and/or modify
# it under the terms of the GNU Lesser General Public License as
# published by the Free Software Foundation, either version 3 of the
# License, or (at your option) any later version.
#
# processorSim is distributed in the hope that it will be useful,
# but WITHOUT ANY WARRANTY; without even the implied warranty of
# MERCHANTABILITY or FITNESS FOR A PARTICULAR PURPOSE.  See the
# GNU Lesser General Public License for more details.
#
# You should have received a copy of the GNU Lesser General Public
# License along with processorSim.  If not, see
# <http://www.gnu.org/licenses/>.
#
# program:      processor simulator
#
# file:         units.py
#
# function:     processor execution units
#
# description:  contains processing unit definitions
#
# author:       Mohammed El-Afifi (ME)
#
<<<<<<< HEAD
# environment:  Visual Studio Code 1.93.1, python 3.12.6, Fedora release
=======
# environment:  Visual Studio Code 1.95.1, python 3.12.7, Fedora release
>>>>>>> 96c335f6
#               40 (Forty)
#
# notes:        This is a private program.
#
############################################################

<<<<<<< HEAD
from collections import abc
=======
import collections.abc
>>>>>>> 96c335f6
import operator
import typing
from typing import Any, Final

<<<<<<< HEAD
import attr
from attr import frozen
from fastcore import foundation
=======
from attr import field, frozen
from fastcore import basics
>>>>>>> 96c335f6

import container_utils

# role attributes
ROLE_MEM_KEY: Final = "usesMem"
ROLE_NAME_KEY: Final = "name"
# unit attributes
UNIT_CAPS_KEY: Final = "capabilities"
UNIT_MEM_KEY: Final = "memoryAccess"
UNIT_NAME_KEY: Final = "name"
# unit lock attributes
UNIT_RLOCK_KEY: Final = "readLock"
UNIT_WLOCK_KEY: Final = "writeLock"
UNIT_ROLES_KEY: Final = "roles"
UNIT_WIDTH_KEY: Final = "width"


<<<<<<< HEAD
def sorted_models(models: abc.Iterable[Any]) -> tuple[Any, ...]:
=======
def sorted_models(models: collections.abc.Iterable[Any]) -> tuple[Any, ...]:
>>>>>>> 96c335f6
    """Create a sorted list of the given models.

    `models` are the models to sort.

    """
<<<<<<< HEAD
    return container_utils.sorted_tuple(models, key=foundation.Self.name())
=======
    return sorted_tuple(models, key=basics.Self.name())
>>>>>>> 96c335f6


@frozen
class LockInfo:
    """Parameter locking information in units"""

    rd_lock: object

    wr_lock: object


@frozen
class UnitModel:
    """Functional unit model"""

    def needs_mem(self, cap: str) -> bool:
        """Test if the given capability will require memory access.

        `self` is this unit model.
        `cap` is the capabilitiy to check.

        """
        return typing.cast(bool, self.roles[cap])

    name: str

    width: int

<<<<<<< HEAD
    roles: abc.Mapping[str, object]
=======
    capabilities: tuple[str, ...] = field(converter=sorted_tuple)
>>>>>>> 96c335f6

    lock_info: LockInfo


@frozen(eq=False)
class FuncUnit:
    """Processing functional unit"""

    def __eq__(self, other: Any) -> Any:
        """Test if the two functional units are identical.

        `self` is this functional unit.
        `other` is the other functional unit.

        """
        pair_attrs = (
            (
                attr_get_func(unit)
                for attr_get_func in [
                    basics.Self.model(),
                    basics.Self.predecessors(),
                ]
            )
            for unit in [self, other]
        )
        criteria = (
            (model, len(predecessors)) for model, predecessors in pair_attrs
        )
        return operator.eq(*criteria) and all(
            map(operator.is_, self.predecessors, other.predecessors)
        )

    model: UnitModel

    predecessors: tuple[UnitModel, ...] = attr.field(converter=sorted_models)<|MERGE_RESOLUTION|>--- conflicted
+++ resolved
@@ -31,34 +31,21 @@
 #
 # author:       Mohammed El-Afifi (ME)
 #
-<<<<<<< HEAD
-# environment:  Visual Studio Code 1.93.1, python 3.12.6, Fedora release
-=======
 # environment:  Visual Studio Code 1.95.1, python 3.12.7, Fedora release
->>>>>>> 96c335f6
 #               40 (Forty)
 #
 # notes:        This is a private program.
 #
 ############################################################
 
-<<<<<<< HEAD
 from collections import abc
-=======
-import collections.abc
->>>>>>> 96c335f6
 import operator
 import typing
 from typing import Any, Final
 
-<<<<<<< HEAD
 import attr
 from attr import frozen
-from fastcore import foundation
-=======
-from attr import field, frozen
 from fastcore import basics
->>>>>>> 96c335f6
 
 import container_utils
 
@@ -76,21 +63,13 @@
 UNIT_WIDTH_KEY: Final = "width"
 
 
-<<<<<<< HEAD
 def sorted_models(models: abc.Iterable[Any]) -> tuple[Any, ...]:
-=======
-def sorted_models(models: collections.abc.Iterable[Any]) -> tuple[Any, ...]:
->>>>>>> 96c335f6
     """Create a sorted list of the given models.
 
     `models` are the models to sort.
 
     """
-<<<<<<< HEAD
-    return container_utils.sorted_tuple(models, key=foundation.Self.name())
-=======
-    return sorted_tuple(models, key=basics.Self.name())
->>>>>>> 96c335f6
+    return container_utils.sorted_tuple(models, key=basics.Self.name())
 
 
 @frozen
@@ -119,11 +98,7 @@
 
     width: int
 
-<<<<<<< HEAD
     roles: abc.Mapping[str, object]
-=======
-    capabilities: tuple[str, ...] = field(converter=sorted_tuple)
->>>>>>> 96c335f6
 
     lock_info: LockInfo
 
