--- conflicted
+++ resolved
@@ -582,17 +582,10 @@
     The function returns a list of loaded memory ACL capabilities.
 
     """
-<<<<<<< HEAD
+    mem_acl = unit.get(UNIT_MEM_KEY, [])
     return [
-        _get_acl_cap(unit[UNIT_NAME_KEY], cap, cap_registry)
-        for cap in unit.get(UNIT_MEM_KEY, [])
+        _get_acl_cap(unit[UNIT_NAME_KEY], cap, cap_registry) for cap in mem_acl
     ]
-=======
-    mem_acl = unit.get(UNIT_MEM_KEY, [])
-    return (
-        _get_acl_cap(unit[UNIT_NAME_KEY], cap, cap_registry) for cap in mem_acl
-    )
->>>>>>> 09400a8b
 
 
 def _post_order(internal_units: Iterable[FuncUnit]) -> tuple[Any, ...]:
