# -*- coding: utf-8 -*-

"""processor_utils package"""

############################################################
#
# Copyright 2017, 2019, 2020, 2021, 2022, 2023, 2024 Mohammed El-Afifi
# This file is part of processorSim.
#
# processorSim is free software: you can redistribute it and/or modify
# it under the terms of the GNU Lesser General Public License as
# published by the Free Software Foundation, either version 3 of the
# License, or (at your option) any later version.
#
# processorSim is distributed in the hope that it will be useful,
# but WITHOUT ANY WARRANTY; without even the implied warranty of
# MERCHANTABILITY or FITNESS FOR A PARTICULAR PURPOSE.  See the
# GNU Lesser General Public License for more details.
#
# You should have received a copy of the GNU Lesser General Public
# License along with processorSim.  If not, see
# <http://www.gnu.org/licenses/>.
#
# program:      processor simulator
#
# file:         __init__.py
#
# function:     processor_utils package
#
# description:  processor_utils package export file
#
# author:       Mohammed El-Afifi (ME)
#
# environment:  Visual Studio Code 1.91.1, python 3.11.9, Fedora release
#               40 (Forty)
#
# notes:        This is a private program.
#
############################################################

from collections.abc import (
    Collection,
    Generator,
    Iterable,
    Mapping,
    MutableSequence,
)
import itertools
from itertools import chain
from logging import warning
import operator
import os
import sys
import typing
from typing import Any, Sequence

from attr import field, frozen
from fastcore import foundation
from fastcore.foundation import compose, mapt
import networkx
from networkx import DiGraph, Graph

import container_utils
from container_utils import IndexedSet, SelfIndexSet
from errors import UndefElemError
from str_utils import ICaseString
import type_checking
from . import _checks, _optimization, _port_defs, units
from .exception import BadEdgeError, BadWidthError, DupElemError
from .units import (
    FuncUnit,
    UnitModel,
    UNIT_NAME_KEY,
    UNIT_RLOCK_KEY,
    UNIT_ROLES_KEY,
    UNIT_WIDTH_KEY,
    UNIT_WLOCK_KEY,
)

_UNIT_KEY: typing.Final = "unit"


def load_isa(
    raw_isa: Iterable[Iterable[str]], capabilities: Iterable[ICaseString]
) -> dict[str, str]:
    """Transform the given raw description into an instruction set.

    `raw_isa` is the raw description to extract an instruction set from.
    `capabilities` are the supported unique capabilities.
    The function returns a mapping between upper-case supported
    instructions and their capabilities.

    """
    return _create_isa(raw_isa, SelfIndexSet[ICaseString].create(capabilities))


@frozen
class _CapabilityInfo:
    """Unit capability information"""

    name: ICaseString

    unit: object


def _add_capability(
    unit: object,
    cap: ICaseString,
    cap_list: MutableSequence[str],
    unit_cap_reg: SelfIndexSet[ICaseString],
    global_cap_reg: IndexedSet[_CapabilityInfo],
) -> None:
    """Add a capability to the given unit.

    `unit` is the unit to add the capability to.
    `cap` is the capability to add.
    `cap_list` is the list of capabilities in the given unit.
    `unit_cap_reg` is the store of previously added capabilities in the
                   given unit.
    `global_cap_reg` is the store of added capabilities across all units
                     so far.

    """
    old_cap = unit_cap_reg.get(cap)

    if old_cap:
        warning(
            "Capability %s previously added as %s for unit %s, ignoring...",
            cap,
            old_cap,
            unit,
        )
    else:
        _add_new_cap(
            _CapabilityInfo(cap, unit), cap_list, unit_cap_reg, global_cap_reg
        )


def _add_edge(
    processor: Graph,
    edge: Sequence[str],
    unit_registry: SelfIndexSet[ICaseString],
    edge_registry: IndexedSet[Collection[str]],
) -> None:
    """Add an edge to a processor.

    `processor` is the processor to add the edge to.
    `edge` is the edge to add.
    `unit_registry` is the store of defined units.
    `edge_registry` is the store of previously added edges.
    The function raises a BadEdgeError if the edge doesn't connect
    exactly two units and an UndefElemError if an undefined unit is
    encountered.

    """
    good_edge_len = 2

    if len(edge) != good_edge_len:
        raise BadEdgeError(
            f"Edge ${BadEdgeError.EDGE_KEY} doesn't connect exactly "
            f"{good_edge_len} functional units.",
            edge,
        )

    processor.add_edge(*(_get_std_edge(edge, unit_registry)))
    old_edge = edge_registry.get(edge)

    if old_edge:
        warning("Edge %s previously added as %s, ignoring...", edge, old_edge)
    else:
        edge_registry.add(edge)


def _add_instr(
    instr_registry: SelfIndexSet[ICaseString],
    cap_registry: SelfIndexSet[ICaseString],
    instr: str,
    cap: str,
) -> str:
    """Add an instruction to the instruction set.

    `instr_registry` is the store of previously added instructions.
    `cap_registry` is the store of supported capabilities.
    `instr` is the instruction to add.
    `cap` is the instruction capability.
    The function returns the instruction capability.

    """
    _chk_instr(instr, instr_registry)
    return _get_cap_name(cap, cap_registry)


def _add_new_cap(
    cap: _CapabilityInfo,
    cap_list: MutableSequence[str],
    unit_cap_reg: SelfIndexSet[ICaseString],
    global_cap_reg: IndexedSet[_CapabilityInfo],
) -> None:
    """Add a new capability to the given list and registry.

    `cap` is the capability to add.
    `cap_list` is the list of capabilities in a unit.
    `unit_cap_reg` is the store of previously added capabilities in the
                   unit whose capability list is given.
    `global_cap_reg` is the store of added capabilities across all units
                     so far.

    """
    std_cap = container_utils.get_from_set(global_cap_reg, cap)

    if std_cap.name.raw_str != cap.name.raw_str:
        warning(
            "Capability %s in unit %s previously defined as %s in unit %s, "
            "using original definition...",
            cap.name,
            cap.unit,
            std_cap.name,
            std_cap.unit,
        )

    cap_list.append(std_cap.name.raw_str)
    unit_cap_reg.add(cap.name)


def _add_src_path() -> None:
    """Add the source path to the python search path."""
    sys.path.append(os.path.join(os.path.dirname(__file__), os.pardir))


def _add_unit(
    processor: Graph,
    unit: Mapping[object, Any],
    unit_registry: SelfIndexSet[ICaseString],
    cap_registry: IndexedSet[_CapabilityInfo],
) -> None:
    """Add a functional unit to a processor.

    `processor` is the processor to add the unit to.
    `unit` is the functional unit to add.
    `unit_registry` is the store of previously added units.
    `cap_registry` is the store of previously added capabilities.

    """
    unit_name = ICaseString(unit[UNIT_NAME_KEY])
    _chk_unit_name(unit_name, unit_registry)
    _chk_unit_width(unit)
    processor.add_node(
        unit[UNIT_NAME_KEY],
        **{
            UNIT_WIDTH_KEY: unit[UNIT_WIDTH_KEY],
            UNIT_ROLES_KEY: _get_roles(unit, cap_registry),
        },
        **{
            cur_attr: unit.get(cur_attr, False)
            for cur_attr in [UNIT_RLOCK_KEY, UNIT_WLOCK_KEY]
        },
    )
    unit_registry.add(unit_name)


def _chk_instr(instr: str, instr_registry: SelfIndexSet[ICaseString]) -> None:
    """Check the given instruction.

    `instr` is the instruction.
    `instr_registry` is the store of previously added instructions.
    The function raises a DupElemError if the same instruction was
    previously added to the instruction store, otherwise it adds the new
    instruction to the store.

    """
    new_instr = ICaseString(instr)
    old_instr = instr_registry.get(new_instr)

    if old_instr:
        raise DupElemError(
            f"Instruction ${DupElemError.NEW_ELEM_KEY} previously added as "
            f"${DupElemError.OLD_ELEM_KEY}",
            old_instr.raw_str,
            instr,
        )

    instr_registry.add(new_instr)


def _add_rev_edges(graph: Graph) -> None:
    """Add reverse edges to the given graph.

    `graph` is the graph to add edges to.

    """
    edges = itertools.starmap(
        lambda name, unit: (
            (name, pred.name)
            for pred in unit.predecessors
            if pred.name in graph
        ),
        type_checking.nodes(graph, _UNIT_KEY),
    )
    graph.add_edges_from(chain.from_iterable(edges))


def _chk_unit_name(
    name: ICaseString, name_registry: SelfIndexSet[ICaseString]
) -> None:
    """Check the given unit name.

    `name` is the unit name.
    `name_registry` is the name store of previously added units.
    The function raises a DupElemError if a unit with the same name was
    previously added to the processor.

    """
    old_name = name_registry.get(name)

    if old_name:
        raise DupElemError(
            f"Functional unit ${DupElemError.NEW_ELEM_KEY} previously added as"
            f" ${DupElemError.OLD_ELEM_KEY}",
            old_name.raw_str,
            name.raw_str,
        )


def _chk_unit_width(unit: Mapping[object, int]) -> None:
    """Check the given unit width.

    `unit` is the unit to load whose width.
    The function raises a BadWidthError if the width isn't positive.

    """
    if unit[UNIT_WIDTH_KEY] <= 0:
        raise BadWidthError(
            f"Functional unit ${BadWidthError.UNIT_KEY} has a bad width "
            f"${BadWidthError.WIDTH_KEY}.",
            *(
                foundation.map_ex(
                    [UNIT_NAME_KEY, UNIT_WIDTH_KEY], unit, gen=True
                )
            ),
        )


def _create_graph(
    hw_units: Iterable[Mapping[object, Any]], links: Iterable[Sequence[str]]
) -> DiGraph:
    """Create a data flow graph for a processor.

    `hw_units` are the processor functional units.
    `links` are the connections between the functional units.
    The function returns a directed graph representing the reverse data
    flow through the processor functional units.

    """
    flow_graph = DiGraph()
    unit_registry = SelfIndexSet[ICaseString]()
    edge_registry = IndexedSet[Collection[str]](
        lambda edge: mapt(compose(ICaseString, unit_registry.get), edge)
    )
    cap_registry = IndexedSet[_CapabilityInfo](foundation.Self.name())

    for cur_unit in hw_units:
        _add_unit(flow_graph, cur_unit, unit_registry, cap_registry)

    for cur_link in links:
        _add_edge(flow_graph, cur_link, unit_registry, edge_registry)

    return flow_graph


def _create_isa(
    isa_spec: Iterable[Iterable[str]], cap_registry: SelfIndexSet[ICaseString]
) -> dict[str, str]:
    """Create an instruction set of the given ISA dictionary.

    `isa_spec` is the ISA specification to normalize.
    `cap_registry` is the store of supported capabilities.
    The function returns the ISA dictionary with upper-case instructions
    and standard capability names.

    """
    instr_registry = SelfIndexSet[ICaseString]()
    return {
        instr.upper(): _add_instr(instr_registry, cap_registry, instr, cap)
        for instr, cap in isa_spec
    }


def _get_acl_cap(
    unit: object, cap: str, global_cap_reg: IndexedSet[_CapabilityInfo]
) -> str:
    """Return a supported ACL capability name.

    `unit` is the unit to get a capability from whose memory ACL.
    `cap` is the capability to return whose standard form.
    `global_cap_reg` is the store of added capabilities across all
                     units.

    """
    std_cap = global_cap_reg.get(_CapabilityInfo(ICaseString(cap), unit))
    assert std_cap

    if std_cap.name.raw_str != cap:
        warning(
            f"Capability {cap} in unit {unit} memory ACL previously defined as"
            f" {std_cap.name} in unit {std_cap.unit}, using original "
            "definition..."
        )

    return std_cap.name.raw_str


def _get_cap_name(
    capability: str, cap_registry: SelfIndexSet[ICaseString]
) -> str:
    """Return a supported capability name.

    `capability` is the name of the capability to validate.
    `cap_registry` is the store of supported capabilities.
    The function raises an UndefElemError if no capability with this
    name is supported, otherwise returns the supported capability name.

    """
    std_cap = cap_registry.get(ICaseString(capability))

    if not std_cap:
        raise UndefElemError(
            f"Unsupported capability ${UndefElemError.ELEM_KEY}", capability
        )

    if std_cap.raw_str != capability:
        warning(
            "Capability %s previously defined as %s, using original "
            "definition...",
            capability,
            std_cap,
        )

    return std_cap.raw_str


def _get_mem_acl(roles: Iterable[Iterable[Any]]) -> Generator[Any, None, None]:
    """Construct the unit memory ACL.

    `roles` are the unit roles.

    """
    return (cap for cap, uses_mem in roles if uses_mem)


def _get_preds(
    processor: DiGraph, unit: object, unit_map: Any
) -> "map[str] | list[str]":
    """Retrieve the predecessor units of the given unit.

    `processor` is the processor containing the unit.
    `unit` is the unit to retrieve whose predecessors.
    `unit_map` is the mapping between names and units.
    The function returns an iterator over predecessor units.

    """
    return foundation.map_ex(processor.predecessors(unit), unit_map, gen=True)


def _get_preds2(
    processor: DiGraph, unit: object, unit_map: Any
) -> "map[str] | list[str]":
    """Retrieve the predecessor units of the given unit.

    `processor` is the processor containing the unit.
    `unit` is the unit to retrieve whose predecessors.
    `unit_map` is the mapping between names and units.
    The function returns an iterator over predecessor units.

    """
    return _get_preds(processor, unit, unit_map)


def _get_proc_units(graph: DiGraph) -> Generator[FuncUnit, None, None]:
    """Create units for the given processor graph.

    `graph` is the processor.
    The function returns an iterator over the processor functional
    units.

    """
    unit_map = {
        unit: _get_unit_entry(unit, graph.nodes[unit]) for unit in graph
    }
    return (
<<<<<<< HEAD
        FuncUnit(unit_map[name], _get_preds2(graph, name, unit_map))
=======
        FuncUnit(
            unit_map[name],
            _get_preds(
                graph, name, unit_map
            ),  # type: ignore[reportArgumentType]
        )
>>>>>>> 34bc1add
        for name in graph
    )


def _get_roles(
    unit: Mapping[object, Mapping[str, object]],
    cap_registry: IndexedSet[_CapabilityInfo],
) -> dict[ICaseString, bool]:
    """Construct the unit roles.

    `unit` is the unit to load whose roles.
    `cap_registry` is the store of previously added capabilities.

    """
    unit_mem_acl: Iterable[str]
    try:
        roles = unit[UNIT_ROLES_KEY]
    except KeyError:
        unit_caps, unit_mem_acl = unit[units.UNIT_CAPS_KEY], unit.get(
            units.UNIT_MEM_KEY, []
        )
    else:
        unit_caps, unit_mem_acl = roles, _get_mem_acl(roles.items())
    caps = _load_caps(unit[UNIT_NAME_KEY], unit_caps, cap_registry)
    mem_acl = _load_mem_acl(unit[UNIT_NAME_KEY], unit_mem_acl, cap_registry)
    return {cap: cap in mem_acl for cap in caps}


def _get_std_edge(
    edge: Sequence[str], unit_registry: SelfIndexSet[ICaseString]
) -> Generator[str, None, None]:
    """Return a validated edge.

    `edge` is the edge to validate.
    `unit_registry` is the store of defined units.
    The function raises an UndefElemError if an undefined unit is
    encountered.

    """
    return (
        _get_unit_name(edge, unit_idx, unit_registry)
        for unit_idx in range(len(edge))
    )


def _get_unit_entry(name: str, attrs: Mapping[str, Any]) -> UnitModel:
    """Create a unit map entry from the given attributes.

    `name` is the unit name.
    `attrs` are the unit attribute dictionary.
    The function returns the unit model.

    """
    lock_attrs = foundation.map_ex([UNIT_RLOCK_KEY, UNIT_WLOCK_KEY], attrs)
    return UnitModel(
        name,
        attrs[UNIT_WIDTH_KEY],
        attrs[UNIT_ROLES_KEY],
        units.LockInfo(*lock_attrs),
    )


def _get_unit_graph(internal_units: Iterable[FuncUnit]) -> DiGraph:
    """Create a graph for internal units.

    `internal_units` are the internal units.

    """
    rev_graph = DiGraph()
    rev_graph.add_nodes_from(
        (unit.model.name, {_UNIT_KEY: unit}) for unit in internal_units
    )
    _add_rev_edges(rev_graph)
    return rev_graph


def _get_unit_name(
    edge: Sequence[str],
    unit_idx: int,
    unit_registry: SelfIndexSet[ICaseString],
) -> str:
    """Return a validated unit name.

    `edge` is the edge containing the unit.
    `unit_idx` is the index of the unit in the edge.
    `unit_registry` is the store of defined units.
    The function raises an UndefElemError if no unit exists with this
    name, otherwise returns the validated unit name.

    """
    std_name = unit_registry.get(ICaseString(edge[unit_idx]))

    if not std_name:
        raise UndefElemError(
            f"Undefined functional unit ${UndefElemError.ELEM_KEY}",
            edge[unit_idx],
        )

    if std_name.raw_str != edge[unit_idx]:
        warning(
            "Unit %s in edge %s previously defined as %s, using original "
            "definition...",
            edge[unit_idx],
            edge,
            std_name,
        )

    return std_name.raw_str


def _load_caps(
    unit: object,
    caps: Iterable[str],
    cap_registry: IndexedSet[_CapabilityInfo],
) -> list[str]:
    """Load the given unit capabilities.

    `unit` is the unit name.
    `caps` are the list of unit capabilities.
    `cap_registry` is the store of previously added capabilities.
    The function returns a list of loaded capabilities.

    """
    cap_list: list[str] = []
    unit_cap_reg = SelfIndexSet[ICaseString]()

    for cur_cap in caps:
        _add_capability(
            unit, ICaseString(cur_cap), cap_list, unit_cap_reg, cap_registry
        )

    return cap_list


def _load_mem_acl(
    unit: object,
    mem_acl: Iterable[str],
    cap_registry: IndexedSet[_CapabilityInfo],
<<<<<<< HEAD
) -> list[ICaseString]:
=======
) -> Generator[str, None, None]:
>>>>>>> 34bc1add
    """Load the given unit memory ACL.

    `unit` is the unit name.
    `mem_acl` is the unit memory ACL.
    `cap_registry` is the store of valid capabilities.
    The function returns a list of loaded memory ACL capabilities.

    """
    return [_get_acl_cap(unit, cap, cap_registry) for cap in mem_acl]


def _post_order(internal_units: Iterable[FuncUnit]) -> tuple[Any, ...]:
    """Create a post-order for internal units.

    `internal_units` are the internal units.
    The function uses a reverse graph to represent the internal units,
    thus a topological order of the reverse graph is a post-order for
    the normal graph. The function returns a tuple of the internal units
    in post-order.

    """
    rev_graph = _get_unit_graph(internal_units)
    return mapt(
        compose(rev_graph.nodes.get, operator.itemgetter(_UNIT_KEY)),
        networkx.topological_sort(rev_graph),
    )


def _prep_proc_desc(processor: DiGraph) -> None:
    """Prepare the given processor.

    `processor` is the processor to prepare.
    The function makes some preliminary checks against the processor and
    optimizes its structure by trying to only keep the effective units
    needed in a typical program execution. It raises an EmptyProcError
    if the processor doesn't contain any units, a NetworkXUnfeasible if
    the processor isn't a DAG, and a BlockedCapError if input width
    exceeds the minimum bus width.

    """
    _checks.chk_cycles(processor)
    port_info = _port_defs.PortGroup(processor)
    _optimization.clean_struct(processor)
    _optimization.rm_empty_units(processor)
    _optimization.chk_terminals(processor, port_info)
    _checks.chk_non_empty(processor, port_info.in_ports)
    _checks.chk_caps(processor)


def _sorted_units(hw_units: Iterable[Any]) -> tuple[Any, ...]:
    """Create a sorted list of the given units.

    `hw_units` are the units to sort.

    """
    return container_utils.sorted_tuple(
        hw_units, key=foundation.Self.model.name()
    )


@frozen
class ProcessorDesc:
    """Processor description"""

    in_ports: tuple[UnitModel, ...] = field(converter=tuple[UnitModel, ...])

    out_ports: tuple[FuncUnit, ...] = field(converter=_sorted_units)

    in_out_ports: tuple[UnitModel, ...] = field(
        converter=tuple[UnitModel, ...]
    )

    internal_units: tuple[FuncUnit, ...] = field(converter=_post_order)


def get_abilities(processor: ProcessorDesc) -> frozenset[ICaseString]:
    """Retrieve all capabilities supported by the given processor.

    `processor` is the processor to retrieve whose capabilities.

    """
    in_units = chain(processor.in_out_ports, processor.in_ports)
<<<<<<< HEAD
    return frozenset(chain.from_iterable(port.roles for port in in_units))
=======
    return frozenset(
        chain.from_iterable(
            map(ICaseString, port.capabilities) for port in in_units
        )
    )
>>>>>>> 34bc1add


def load_proc_desc(raw_desc: Mapping[object, Iterable[Any]]) -> ProcessorDesc:
    """Transform the given raw description into a processor one.

    `raw_desc` is the raw description to extract a processor from.
    The function returns a list of the functional units constituting the
    processor. The order of the list dictates that the predecessor units
    of a unit always succeed the unit.

    """
    # Mypy requires all types to be instantiable(concrete) but
    # type_checking.map_ex uses the type only for casting.
    proc_desc = _create_graph(
        *(
            type_checking.map_ex(
                ["units", "dataPath"],
                raw_desc,
                Iterable[Any],  # type: ignore[type-abstract]
            )
        )
    )
    _prep_proc_desc(proc_desc)
    return _make_processor(proc_desc)


def _make_processor(proc_graph: DiGraph) -> ProcessorDesc:
    """Create a processor description from the given units.

    `proc_desc` is the processor graph.

    """
    unit_graph = _get_proc_units(proc_graph)
    in_out_ports: list[UnitModel] = []
    in_ports: list[UnitModel] = []
    internal_units: list[FuncUnit] = []
    out_ports: list[FuncUnit] = []

    for unit in unit_graph:
        match mapt(
            bool,
            [
                proc_graph.in_degree(unit.model.name),
                proc_graph.out_degree(unit.model.name),
            ],
        ):
            case True, True:
                internal_units.append(unit)

            case True, False:
                out_ports.append(unit)

            case False, True:
                in_ports.append(unit.model)

            case _:
                in_out_ports.append(unit.model)

    return ProcessorDesc(
        in_ports,  # type: ignore[reportArgumentType]
        out_ports,  # type: ignore[reportArgumentType]
        in_out_ports,  # type: ignore[reportArgumentType]
        internal_units,  # type: ignore[reportArgumentType]
    )


_add_src_path()<|MERGE_RESOLUTION|>--- conflicted
+++ resolved
@@ -487,16 +487,12 @@
         unit: _get_unit_entry(unit, graph.nodes[unit]) for unit in graph
     }
     return (
-<<<<<<< HEAD
-        FuncUnit(unit_map[name], _get_preds2(graph, name, unit_map))
-=======
         FuncUnit(
             unit_map[name],
-            _get_preds(
+            _get_preds2(
                 graph, name, unit_map
             ),  # type: ignore[reportArgumentType]
         )
->>>>>>> 34bc1add
         for name in graph
     )
 
@@ -504,7 +500,7 @@
 def _get_roles(
     unit: Mapping[object, Mapping[str, object]],
     cap_registry: IndexedSet[_CapabilityInfo],
-) -> dict[ICaseString, bool]:
+) -> dict[str, bool]:
     """Construct the unit roles.
 
     `unit` is the unit to load whose roles.
@@ -635,11 +631,7 @@
     unit: object,
     mem_acl: Iterable[str],
     cap_registry: IndexedSet[_CapabilityInfo],
-<<<<<<< HEAD
-) -> list[ICaseString]:
-=======
-) -> Generator[str, None, None]:
->>>>>>> 34bc1add
+) -> list[str]:
     """Load the given unit memory ACL.
 
     `unit` is the unit name.
@@ -722,15 +714,9 @@
 
     """
     in_units = chain(processor.in_out_ports, processor.in_ports)
-<<<<<<< HEAD
-    return frozenset(chain.from_iterable(port.roles for port in in_units))
-=======
     return frozenset(
-        chain.from_iterable(
-            map(ICaseString, port.capabilities) for port in in_units
-        )
-    )
->>>>>>> 34bc1add
+        chain.from_iterable(map(ICaseString, port.roles) for port in in_units)
+    )
 
 
 def load_proc_desc(raw_desc: Mapping[object, Iterable[Any]]) -> ProcessorDesc:
