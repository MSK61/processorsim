--- conflicted
+++ resolved
@@ -31,11 +31,7 @@
 #
 # author:       Mohammed El-Afifi (ME)
 #
-<<<<<<< HEAD
-# environment:  Visual Studio Code 1.94.1, python 3.12.6, Fedora release
-=======
 # environment:  Visual Studio Code 1.95.1, python 3.12.7, Fedora release
->>>>>>> 96c335f6
 #               40 (Forty)
 #
 # notes:        This is a private program.
@@ -473,13 +469,9 @@
         unit: _get_unit_entry(unit, graph.nodes[unit]) for unit in graph
     }
     return (
-<<<<<<< HEAD
-        call(FuncUnit, unit_map[name], _get_preds2(graph, name, unit_map))
-=======
-        basics.Self(unit_map[name], _get_preds(graph, name, unit_map))(
+        basics.Self(unit_map[name], _get_preds2(graph, name, unit_map))(
             FuncUnit
         )
->>>>>>> 96c335f6
         for name in graph
     )
 
