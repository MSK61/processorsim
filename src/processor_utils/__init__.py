# -*- coding: utf-8 -*-

"""processor_utils package"""

############################################################
#
# Copyright 2017, 2019, 2020, 2021, 2022, 2023, 2024 Mohammed El-Afifi
# This file is part of processorSim.
#
# processorSim is free software: you can redistribute it and/or modify
# it under the terms of the GNU Lesser General Public License as
# published by the Free Software Foundation, either version 3 of the
# License, or (at your option) any later version.
#
# processorSim is distributed in the hope that it will be useful,
# but WITHOUT ANY WARRANTY; without even the implied warranty of
# MERCHANTABILITY or FITNESS FOR A PARTICULAR PURPOSE.  See the
# GNU Lesser General Public License for more details.
#
# You should have received a copy of the GNU Lesser General Public
# License along with processorSim.  If not, see
# <http://www.gnu.org/licenses/>.
#
# program:      processor simulator
#
# file:         __init__.py
#
# function:     processor_utils package
#
# description:  processor_utils package export file
#
# author:       Mohammed El-Afifi (ME)
#
# environment:  Visual Studio Code 1.91.1, python 3.11.9, Fedora release
#               40 (Forty)
#
# notes:        This is a private program.
#
############################################################

from collections.abc import (
    Collection,
    Generator,
    Iterable,
    Mapping,
    MutableSequence,
)
import itertools
from itertools import chain
from logging import warning
import operator
import os
import sys
import typing
from typing import Any, Sequence

from attr import field, frozen
from fastcore import foundation
from fastcore.foundation import compose, mapt
import networkx
from networkx import DiGraph, Graph

import container_utils
from container_utils import IndexedSet, SelfIndexSet
from errors import UndefElemError
from str_utils import ICaseString
import type_checking
from type_checking import call
from . import _checks, _optimization, _port_defs, units
from .exception import BadEdgeError, BadWidthError, DupElemError
from .units import (
    FuncUnit,
    UnitModel,
    UNIT_NAME_KEY,
    UNIT_RLOCK_KEY,
    UNIT_ROLES_KEY,
    UNIT_WIDTH_KEY,
    UNIT_WLOCK_KEY,
)

_UNIT_KEY: typing.Final = "unit"


def load_isa(
    raw_isa: Iterable[Iterable[str]], capabilities: Iterable[ICaseString]
) -> dict[str, str]:
    """Transform the given raw description into an instruction set.

    `raw_isa` is the raw description to extract an instruction set from.
    `capabilities` are the supported unique capabilities.
    The function returns a mapping between upper-case supported
    instructions and their capabilities.

    """
    return _create_isa(raw_isa, SelfIndexSet[ICaseString].create(capabilities))


@frozen
class _CapabilityInfo:
    """Unit capability information"""

    name: ICaseString

    unit: object


def _add_capability(
    unit: object,
    cap: ICaseString,
    cap_list: MutableSequence[str],
    unit_cap_reg: SelfIndexSet[ICaseString],
    global_cap_reg: IndexedSet[_CapabilityInfo],
) -> None:
    """Add a capability to the given unit.

    `unit` is the unit to add the capability to.
    `cap` is the capability to add.
    `cap_list` is the list of capabilities in the given unit.
    `unit_cap_reg` is the store of previously added capabilities in the
                   given unit.
    `global_cap_reg` is the store of added capabilities across all units
                     so far.

    """
    old_cap = unit_cap_reg.get(cap)

    if old_cap:
        warning(
            "Capability %s previously added as %s for unit %s, ignoring...",
            cap,
            old_cap,
            unit,
        )
    else:
        _add_new_cap(
            _CapabilityInfo(cap, unit), cap_list, unit_cap_reg, global_cap_reg
        )


def _add_edge(
    processor: Graph,
    edge: Sequence[str],
    unit_registry: SelfIndexSet[ICaseString],
    edge_registry: IndexedSet[Collection[str]],
) -> None:
    """Add an edge to a processor.

    `processor` is the processor to add the edge to.
    `edge` is the edge to add.
    `unit_registry` is the store of defined units.
    `edge_registry` is the store of previously added edges.
    The function raises a BadEdgeError if the edge doesn't connect
    exactly two units and an UndefElemError if an undefined unit is
    encountered.

    """
    good_edge_len = 2

    if len(edge) != good_edge_len:
        raise BadEdgeError(
            f"Edge ${BadEdgeError.EDGE_KEY} doesn't connect exactly "
            f"{good_edge_len} functional units.",
            edge,
        )

    processor.add_edge(*(_get_std_edge(edge, unit_registry)))
    old_edge = edge_registry.get(edge)

    if old_edge:
        warning("Edge %s previously added as %s, ignoring...", edge, old_edge)
    else:
        edge_registry.add(edge)


def _add_instr(
    instr_registry: SelfIndexSet[ICaseString],
    cap_registry: SelfIndexSet[ICaseString],
    instr: str,
    cap: str,
) -> str:
    """Add an instruction to the instruction set.

    `instr_registry` is the store of previously added instructions.
    `cap_registry` is the store of supported capabilities.
    `instr` is the instruction to add.
    `cap` is the instruction capability.
    The function returns the instruction capability.

    """
    _chk_instr(instr, instr_registry)
    return _get_cap_name(cap, cap_registry)


def _add_new_cap(
    cap: _CapabilityInfo,
    cap_list: MutableSequence[str],
    unit_cap_reg: SelfIndexSet[ICaseString],
    global_cap_reg: IndexedSet[_CapabilityInfo],
) -> None:
    """Add a new capability to the given list and registry.

    `cap` is the capability to add.
    `cap_list` is the list of capabilities in a unit.
    `unit_cap_reg` is the store of previously added capabilities in the
                   unit whose capability list is given.
    `global_cap_reg` is the store of added capabilities across all units
                     so far.

    """
    std_cap = container_utils.get_from_set(global_cap_reg, cap)

    if std_cap.name.raw_str != cap.name.raw_str:
        warning(
            "Capability %s in unit %s previously defined as %s in unit %s, "
            "using original definition...",
            cap.name,
            cap.unit,
            std_cap.name,
            std_cap.unit,
        )

    cap_list.append(std_cap.name.raw_str)
    unit_cap_reg.add(cap.name)


def _add_src_path() -> None:
    """Add the source path to the python search path."""
    sys.path.append(os.path.join(os.path.dirname(__file__), os.pardir))


def _add_unit(
    processor: Graph,
    unit: Mapping[object, Any],
    unit_registry: SelfIndexSet[ICaseString],
    cap_registry: IndexedSet[_CapabilityInfo],
) -> None:
    """Add a functional unit to a processor.

    `processor` is the processor to add the unit to.
    `unit` is the functional unit to add.
    `unit_registry` is the store of previously added units.
    `cap_registry` is the store of previously added capabilities.

    """
    unit_name = ICaseString(unit[UNIT_NAME_KEY])
    _chk_unit_name(unit_name, unit_registry)
    _chk_unit_width(unit)
    processor.add_node(
        unit[UNIT_NAME_KEY],
        **{
            UNIT_WIDTH_KEY: unit[UNIT_WIDTH_KEY],
            UNIT_ROLES_KEY: _get_roles(unit, cap_registry),
        },
        **{
            cur_attr: unit.get(cur_attr, False)
            for cur_attr in [UNIT_RLOCK_KEY, UNIT_WLOCK_KEY]
        },
    )
    unit_registry.add(unit_name)


def _chk_instr(instr: str, instr_registry: SelfIndexSet[ICaseString]) -> None:
    """Check the given instruction.

    `instr` is the instruction.
    `instr_registry` is the store of previously added instructions.
    The function raises a DupElemError if the same instruction was
    previously added to the instruction store, otherwise it adds the new
    instruction to the store.

    """
    new_instr = ICaseString(instr)
    old_instr = instr_registry.get(new_instr)

    if old_instr:
        raise DupElemError(
            f"Instruction ${DupElemError.NEW_ELEM_KEY} previously added as "
            f"${DupElemError.OLD_ELEM_KEY}",
            old_instr.raw_str,
            instr,
        )

    instr_registry.add(new_instr)


def _add_rev_edges(graph: Graph) -> None:
    """Add reverse edges to the given graph.

    `graph` is the graph to add edges to.

    """
    edges = itertools.starmap(
        lambda name, unit: (
            (name, pred.name)
            for pred in unit.predecessors
            if pred.name in graph
        ),
        type_checking.nodes(graph, _UNIT_KEY),
    )
    graph.add_edges_from(chain.from_iterable(edges))


def _chk_unit_name(
    name: ICaseString, name_registry: SelfIndexSet[ICaseString]
) -> None:
    """Check the given unit name.

    `name` is the unit name.
    `name_registry` is the name store of previously added units.
    The function raises a DupElemError if a unit with the same name was
    previously added to the processor.

    """
    old_name = name_registry.get(name)

    if old_name:
        raise DupElemError(
            f"Functional unit ${DupElemError.NEW_ELEM_KEY} previously added as"
            f" ${DupElemError.OLD_ELEM_KEY}",
            old_name.raw_str,
            name.raw_str,
        )


def _chk_unit_width(unit: Mapping[object, int]) -> None:
    """Check the given unit width.

    `unit` is the unit to load whose width.
    The function raises a BadWidthError if the width isn't positive.

    """
    if unit[UNIT_WIDTH_KEY] <= 0:
        raise BadWidthError(
            f"Functional unit ${BadWidthError.UNIT_KEY} has a bad width "
            f"${BadWidthError.WIDTH_KEY}.",
            *(
                foundation.map_ex(
                    [UNIT_NAME_KEY, UNIT_WIDTH_KEY], unit, gen=True
                )
            ),
        )


def _create_graph(
    hw_units: Iterable[Mapping[object, Any]], links: Iterable[Sequence[str]]
) -> DiGraph:
    """Create a data flow graph for a processor.

    `hw_units` are the processor functional units.
    `links` are the connections between the functional units.
    The function returns a directed graph representing the reverse data
    flow through the processor functional units.

    """
    flow_graph = DiGraph()
    unit_registry = SelfIndexSet[ICaseString]()
    edge_registry = IndexedSet[Collection[str]](
        lambda edge: mapt(compose(ICaseString, unit_registry.get), edge)
    )
    cap_registry = IndexedSet[_CapabilityInfo](foundation.Self.name())

    for cur_unit in hw_units:
        _add_unit(flow_graph, cur_unit, unit_registry, cap_registry)

    for cur_link in links:
        _add_edge(flow_graph, cur_link, unit_registry, edge_registry)

    return flow_graph


def _create_isa(
    isa_spec: Iterable[Iterable[str]], cap_registry: SelfIndexSet[ICaseString]
) -> dict[str, str]:
    """Create an instruction set of the given ISA dictionary.

    `isa_spec` is the ISA specification to normalize.
    `cap_registry` is the store of supported capabilities.
    The function returns the ISA dictionary with upper-case instructions
    and standard capability names.

    """
    instr_registry = SelfIndexSet[ICaseString]()
    return {
        instr.upper(): _add_instr(instr_registry, cap_registry, instr, cap)
        for instr, cap in isa_spec
    }


def _get_acl_cap(
    unit: object, cap: str, global_cap_reg: IndexedSet[_CapabilityInfo]
) -> str:
    """Return a supported ACL capability name.

    `unit` is the unit to get a capability from whose memory ACL.
    `cap` is the capability to return whose standard form.
    `global_cap_reg` is the store of added capabilities across all
                     units.

    """
    std_cap = global_cap_reg.get(_CapabilityInfo(ICaseString(cap), unit))
    assert std_cap

    if std_cap.name.raw_str != cap:
        warning(
            f"Capability {cap} in unit {unit} memory ACL previously defined as"
            f" {std_cap.name} in unit {std_cap.unit}, using original "
            "definition..."
        )

    return std_cap.name.raw_str


def _get_cap_name(
    capability: str, cap_registry: SelfIndexSet[ICaseString]
) -> str:
    """Return a supported capability name.

    `capability` is the name of the capability to validate.
    `cap_registry` is the store of supported capabilities.
    The function raises an UndefElemError if no capability with this
    name is supported, otherwise returns the supported capability name.

    """
    std_cap = cap_registry.get(ICaseString(capability))

    if not std_cap:
        raise UndefElemError(
            f"Unsupported capability ${UndefElemError.ELEM_KEY}", capability
        )

    if std_cap.raw_str != capability:
        warning(
            "Capability %s previously defined as %s, using original "
            "definition...",
            capability,
            std_cap,
        )

    return std_cap.raw_str


def _get_mem_acl(roles: Iterable[Iterable[Any]]) -> Generator[Any, None, None]:
    """Construct the unit memory ACL.

    `roles` are the unit roles.

    """
    return (cap for cap, uses_mem in roles if uses_mem)


def _get_preds(
    processor: DiGraph, unit: object, unit_map: Any
) -> "map[str] | list[str]":
    """Retrieve the predecessor units of the given unit.

    `processor` is the processor containing the unit.
    `unit` is the unit to retrieve whose predecessors.
    `unit_map` is the mapping between names and units.
    The function returns an iterator over predecessor units.

    """
    return foundation.map_ex(processor.predecessors(unit), unit_map, gen=True)


def _get_preds2(
    processor: DiGraph, unit: object, unit_map: Any
) -> "map[str] | list[str]":
    """Retrieve the predecessor units of the given unit.

    `processor` is the processor containing the unit.
    `unit` is the unit to retrieve whose predecessors.
    `unit_map` is the mapping between names and units.
    The function returns an iterator over predecessor units.

    """
    return _get_preds(processor, unit, unit_map)


def _get_proc_units(graph: DiGraph) -> Generator[FuncUnit, None, None]:
    """Create units for the given processor graph.

    `graph` is the processor.
    The function returns an iterator over the processor functional
    units.

    """
    unit_map = {
        unit: _get_unit_entry(unit, graph.nodes[unit]) for unit in graph
    }
    return (
<<<<<<< HEAD
        FuncUnit(
            unit_map[name],
            _get_preds2(
                graph, name, unit_map
            ),  # type: ignore[reportArgumentType]
        )
=======
        call(FuncUnit, unit_map[name], _get_preds(graph, name, unit_map))
>>>>>>> 91e83ec7
        for name in graph
    )


def _get_roles(
    unit: Mapping[object, Mapping[str, object]],
    cap_registry: IndexedSet[_CapabilityInfo],
) -> dict[str, bool]:
    """Construct the unit roles.

    `unit` is the unit to load whose roles.
    `cap_registry` is the store of previously added capabilities.

    """
    unit_mem_acl: Iterable[str]
    try:
        roles = unit[UNIT_ROLES_KEY]
    except KeyError:
        unit_caps, unit_mem_acl = unit[units.UNIT_CAPS_KEY], unit.get(
            units.UNIT_MEM_KEY, []
        )
    else:
        unit_caps, unit_mem_acl = roles, _get_mem_acl(roles.items())
    caps = _load_caps(unit[UNIT_NAME_KEY], unit_caps, cap_registry)
    mem_acl = _load_mem_acl(unit[UNIT_NAME_KEY], unit_mem_acl, cap_registry)
    return {cap: cap in mem_acl for cap in caps}


def _get_std_edge(
    edge: Sequence[str], unit_registry: SelfIndexSet[ICaseString]
) -> Generator[str, None, None]:
    """Return a validated edge.

    `edge` is the edge to validate.
    `unit_registry` is the store of defined units.
    The function raises an UndefElemError if an undefined unit is
    encountered.

    """
    return (
        _get_unit_name(edge, unit_idx, unit_registry)
        for unit_idx in range(len(edge))
    )


def _get_unit_entry(name: str, attrs: Mapping[str, Any]) -> UnitModel:
    """Create a unit map entry from the given attributes.

    `name` is the unit name.
    `attrs` are the unit attribute dictionary.
    The function returns the unit model.

    """
    lock_attrs = foundation.map_ex([UNIT_RLOCK_KEY, UNIT_WLOCK_KEY], attrs)
    return UnitModel(
        name,
        attrs[UNIT_WIDTH_KEY],
        attrs[UNIT_ROLES_KEY],
        units.LockInfo(*lock_attrs),
    )


def _get_unit_graph(internal_units: Iterable[FuncUnit]) -> DiGraph:
    """Create a graph for internal units.

    `internal_units` are the internal units.

    """
    rev_graph = DiGraph()
    rev_graph.add_nodes_from(
        (unit.model.name, {_UNIT_KEY: unit}) for unit in internal_units
    )
    _add_rev_edges(rev_graph)
    return rev_graph


def _get_unit_name(
    edge: Sequence[str],
    unit_idx: int,
    unit_registry: SelfIndexSet[ICaseString],
) -> str:
    """Return a validated unit name.

    `edge` is the edge containing the unit.
    `unit_idx` is the index of the unit in the edge.
    `unit_registry` is the store of defined units.
    The function raises an UndefElemError if no unit exists with this
    name, otherwise returns the validated unit name.

    """
    std_name = unit_registry.get(ICaseString(edge[unit_idx]))

    if not std_name:
        raise UndefElemError(
            f"Undefined functional unit ${UndefElemError.ELEM_KEY}",
            edge[unit_idx],
        )

    if std_name.raw_str != edge[unit_idx]:
        warning(
            "Unit %s in edge %s previously defined as %s, using original "
            "definition...",
            edge[unit_idx],
            edge,
            std_name,
        )

    return std_name.raw_str


def _load_caps(
    unit: object,
    caps: Iterable[str],
    cap_registry: IndexedSet[_CapabilityInfo],
) -> list[str]:
    """Load the given unit capabilities.

    `unit` is the unit name.
    `caps` are the list of unit capabilities.
    `cap_registry` is the store of previously added capabilities.
    The function returns a list of loaded capabilities.

    """
    cap_list: list[str] = []
    unit_cap_reg = SelfIndexSet[ICaseString]()

    for cur_cap in caps:
        _add_capability(
            unit, ICaseString(cur_cap), cap_list, unit_cap_reg, cap_registry
        )

    return cap_list


def _load_mem_acl(
    unit: object,
    mem_acl: Iterable[str],
    cap_registry: IndexedSet[_CapabilityInfo],
) -> list[str]:
    """Load the given unit memory ACL.

    `unit` is the unit name.
    `mem_acl` is the unit memory ACL.
    `cap_registry` is the store of valid capabilities.
    The function returns a list of loaded memory ACL capabilities.

    """
    return [_get_acl_cap(unit, cap, cap_registry) for cap in mem_acl]


def _post_order(internal_units: Iterable[FuncUnit]) -> tuple[Any, ...]:
    """Create a post-order for internal units.

    `internal_units` are the internal units.
    The function uses a reverse graph to represent the internal units,
    thus a topological order of the reverse graph is a post-order for
    the normal graph. The function returns a tuple of the internal units
    in post-order.

    """
    rev_graph = _get_unit_graph(internal_units)
    return mapt(
        compose(rev_graph.nodes.get, operator.itemgetter(_UNIT_KEY)),
        networkx.topological_sort(rev_graph),
    )


def _prep_proc_desc(processor: DiGraph) -> None:
    """Prepare the given processor.

    `processor` is the processor to prepare.
    The function makes some preliminary checks against the processor and
    optimizes its structure by trying to only keep the effective units
    needed in a typical program execution. It raises an EmptyProcError
    if the processor doesn't contain any units, a NetworkXUnfeasible if
    the processor isn't a DAG, and a BlockedCapError if input width
    exceeds the minimum bus width.

    """
    _checks.chk_cycles(processor)
    port_info = _port_defs.PortGroup(processor)
    _optimization.clean_struct(processor)
    _optimization.rm_empty_units(processor)
    _optimization.chk_terminals(processor, port_info)
    _checks.chk_non_empty(processor, port_info.in_ports)
    _checks.chk_caps(processor)


def _sorted_units(hw_units: Iterable[Any]) -> tuple[Any, ...]:
    """Create a sorted list of the given units.

    `hw_units` are the units to sort.

    """
    return container_utils.sorted_tuple(
        hw_units, key=foundation.Self.model.name()
    )


@frozen
class ProcessorDesc:
    """Processor description"""

    in_ports: tuple[UnitModel, ...] = field(converter=tuple[UnitModel, ...])

    out_ports: tuple[FuncUnit, ...] = field(converter=_sorted_units)

    in_out_ports: tuple[UnitModel, ...] = field(
        converter=tuple[UnitModel, ...]
    )

    internal_units: tuple[FuncUnit, ...] = field(converter=_post_order)


def get_abilities(processor: ProcessorDesc) -> frozenset[ICaseString]:
    """Retrieve all capabilities supported by the given processor.

    `processor` is the processor to retrieve whose capabilities.

    """
    in_units = chain(processor.in_out_ports, processor.in_ports)
    return frozenset(
        chain.from_iterable(map(ICaseString, port.roles) for port in in_units)
    )


def load_proc_desc(raw_desc: Mapping[object, Iterable[Any]]) -> ProcessorDesc:
    """Transform the given raw description into a processor one.

    `raw_desc` is the raw description to extract a processor from.
    The function returns a list of the functional units constituting the
    processor. The order of the list dictates that the predecessor units
    of a unit always succeed the unit.

    """
    # Mypy requires all types to be instantiable(concrete) but
    # type_checking.map_ex uses the type only for casting.
    proc_desc = _create_graph(
        *(
            type_checking.map_ex(
                ["units", "dataPath"],
                raw_desc,
                Iterable[Any],  # type: ignore[type-abstract]
            )
        )
    )
    _prep_proc_desc(proc_desc)
    return _make_processor(proc_desc)


def _make_processor(proc_graph: DiGraph) -> ProcessorDesc:
    """Create a processor description from the given units.

    `proc_desc` is the processor graph.

    """
    unit_graph = _get_proc_units(proc_graph)
    in_out_ports: list[UnitModel] = []
    in_ports: list[UnitModel] = []
    internal_units: list[FuncUnit] = []
    out_ports: list[FuncUnit] = []

    for unit in unit_graph:
        match mapt(
            bool,
            [
                proc_graph.in_degree(unit.model.name),
                proc_graph.out_degree(unit.model.name),
            ],
        ):
            case True, True:
                internal_units.append(unit)

            case True, False:
                out_ports.append(unit)

            case False, True:
                in_ports.append(unit.model)

            case _:
                in_out_ports.append(unit.model)

    return call(
        ProcessorDesc, in_ports, out_ports, in_out_ports, internal_units
    )


_add_src_path()<|MERGE_RESOLUTION|>--- conflicted
+++ resolved
@@ -488,16 +488,7 @@
         unit: _get_unit_entry(unit, graph.nodes[unit]) for unit in graph
     }
     return (
-<<<<<<< HEAD
-        FuncUnit(
-            unit_map[name],
-            _get_preds2(
-                graph, name, unit_map
-            ),  # type: ignore[reportArgumentType]
-        )
-=======
-        call(FuncUnit, unit_map[name], _get_preds(graph, name, unit_map))
->>>>>>> 91e83ec7
+        call(FuncUnit, unit_map[name], _get_preds2(graph, name, unit_map))
         for name in graph
     )
 
