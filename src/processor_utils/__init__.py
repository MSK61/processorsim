--- conflicted
+++ resolved
@@ -443,7 +443,6 @@
     return basics.map_ex(processor.predecessors(unit), unit_map, gen=True)
 
 
-<<<<<<< HEAD
 def _get_preds2(
     processor: DiGraph, unit: object, unit_map: Any
 ) -> "map[str] | list[str]":
@@ -458,10 +457,7 @@
     return _get_preds(processor, unit, unit_map)
 
 
-def _get_proc_units(graph: DiGraph) -> Generator[FuncUnit, None, None]:
-=======
 def _get_proc_units(graph: DiGraph) -> Generator[FuncUnit]:
->>>>>>> 9961f922
     """Create units for the given processor graph.
 
     `graph` is the processor.
@@ -618,11 +614,7 @@
     unit: object,
     mem_acl: Iterable[str],
     cap_registry: IndexedSet[_CapabilityInfo],
-<<<<<<< HEAD
 ) -> list[str]:
-=======
-) -> Generator[str]:
->>>>>>> 9961f922
     """Load the given unit memory ACL.
 
     `unit` is the unit name.
