--- conflicted
+++ resolved
@@ -93,11 +93,7 @@
     The function removes units with no capabilities from the processor.
 
     """
-<<<<<<< HEAD
-    unit_entries = tuple(type_checking.nodes(processor, UNIT_ROLES_KEY))
-=======
-    unit_entries = tuple(type_checking.call(processor.nodes, UNIT_CAPS_KEY))
->>>>>>> 7b24e856
+    unit_entries = tuple(type_checking.call(processor.nodes, UNIT_ROLES_KEY))
 
     for unit, capabilities in unit_entries:
         if not capabilities:
