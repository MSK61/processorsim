# -*- coding: utf-8 -*-

"""processor sanity checks"""

############################################################
#
# Copyright 2017, 2019, 2020, 2021, 2022, 2023, 2024 Mohammed El-Afifi
# This file is part of processorSim.
#
# processorSim is free software: you can redistribute it and/or modify
# it under the terms of the GNU Lesser General Public License as
# published by the Free Software Foundation, either version 3 of the
# License, or (at your option) any later version.
#
# processorSim is distributed in the hope that it will be useful,
# but WITHOUT ANY WARRANTY; without even the implied warranty of
# MERCHANTABILITY or FITNESS FOR A PARTICULAR PURPOSE.  See the
# GNU Lesser General Public License for more details.
#
# You should have received a copy of the GNU Lesser General Public
# License along with processorSim.  If not, see
# <http://www.gnu.org/licenses/>.
#
# program:      processor simulator
#
# file:         _checks.py
#
# function:     chk_caps, chk_cycles and chk_non_empty
#
# description:  contains processor structure analysis and checking
#               routines
#
# author:       Mohammed El-Afifi (ME)
#
<<<<<<< HEAD
# environment:  Visual Studio Code 1.93.1, python 3.12.6, Fedora release
=======
# environment:  Visual Studio Code 1.95.1, python 3.12.7, Fedora release
>>>>>>> 96c335f6
#               40 (Forty)
#
# notes:        This is a private program.
#
############################################################

from collections import abc
from collections.abc import (
    Callable,
    Generator,
    Iterable,
    Mapping,
    MutableMapping,
    Sequence,
)
import itertools
import typing
from typing import Any, TypeVar

from attr import frozen
from fastcore import basics
import more_itertools
from more_itertools import one
import networkx
from networkx import DiGraph, Graph

from . import cap_anal_utils, exception, _port_defs, units
from .exception import BlockedCapError, ComponentInfo, PathLockError
from .units import ROLE_NAME_KEY, UNIT_ROLES_KEY, UNIT_WIDTH_KEY

_OLD_NODE_KEY: typing.Final = "old_node"
_KT = TypeVar("_KT")
_T = TypeVar("_T")
_VT = TypeVar("_VT")


def chk_caps(processor: DiGraph) -> None:
    """Perform per-capability checks.

    `processor` is the processor to check whose capabilities.

    """
    cap_checks: list[
        Callable[
            [DiGraph, Iterable[object], str, Iterable[str], Iterable[object]],
            None,
        ]
    ] = [
        lambda cap_graph, post_ord, cap, in_ports, _: _chk_multilock(
            cap_graph, post_ord, cap, in_ports
        )
    ]

    if processor.number_of_nodes() > 1:
        cap_checks.append(
            lambda cap_graph, _, cap, in_ports, out_ports: _chk_cap_flow(
                _get_anal_graph(cap_graph),
                ComponentInfo(cap, "Capability " + cap),
                in_ports,
                out_ports,
                lambda port: "port " + port,
            )
        )

    _do_cap_checks(processor, cap_checks)


def chk_cycles(processor: Graph) -> None:
    """Check the given processor for cycles.

    `processor` is the processor to check.
    The function raises a NetworkXUnfeasible if the processor isn't a
    DAG.

    """
    if not networkx.is_directed_acyclic_graph(processor):
        raise networkx.NetworkXUnfeasible


def chk_non_empty(
    processor: abc.Container[object], in_ports: Iterable[object]
) -> None:
    """Check if the processor still has input ports.

    `processor` is the processor to check.
    `in_ports` are the processor original input ports.
    The function raises an EmptyProcError if no input ports still exist.

    """
    if not more_itertools.first_true(
        in_ports, pred=lambda port: port in processor
    ):
        raise exception.EmptyProcError("No input ports found")


@frozen
class _SatInfo:
    """Lock saturation information"""

    read_lock: int

    write_lock: int


@frozen
class _PathDescriptor:
    """Path descriptor in multi-lock analysis"""

    @classmethod
    def make_read_desc(cls, capability: object, start: object) -> typing.Self:
        """Create a read lock path description.

        `cls` is the created object class.
        `capability` is the path capability.
        `start` is the path start unit.

        """
        return cls(basics.Self.read_lock(), "read", capability, start)

    @classmethod
    def make_write_desc(cls, capability: object, start: object) -> typing.Self:
        """Create a write lock path description.

        `cls` is the created object class.
        `capability` is the path capability.
        `start` is the path start unit.

        """
        return cls(basics.Self.write_lock(), "write", capability, start)

    selector: Callable[[_SatInfo], int]

    lock_type: object

    capability: object

    start: object


@frozen
class _PathLockCalc:
    """Path lock calculator"""

    def calc_lock(
        self,
        lock_key: str,
        path_desc_fact: Callable[[object, object], _PathDescriptor],
    ) -> int:
        """Calculate the path lock.

        `self` is this path lock calculator.
        `lock_key` is the lock key in the unit.
        `path_desc_fact` is the path description factory function.

        """
        return self._calc_path_lock(
            self._start_unit[lock_key],
            path_desc_fact(self._capability, self._start_name),
        )

    def _get_tail_lock(self, path_desc: _PathDescriptor) -> int:
        """Get the common lock of tail paths.

        `self` is this path lock calculator.
        `path_desc` is the path descriptor.
        The method returns the lock of successor paths, which has to be
        the same for all units. If the paths have different locks, the
        method raises a PathLockError. If the given list of units is
        empty, the method returns a negative value.

        """
        one_lock = -1

        for cur_succ in self._succ_lst:
            one_lock = _update_lock(
                one_lock,
                path_desc.selector(self._path_locks[cur_succ]),
                path_desc,
            )

        return one_lock

    def _calc_path_lock(
        self, unit_lock: object, path_desc: _PathDescriptor
    ) -> int:
        """Calculate the path lock.

        `self` is this path lock calculator.
        `unit_lock` is the lock status of the unit.
        `path_desc` is the path descriptor.
        The method raises a PathLockError if any path originating from
        the start unit has multiple locks or differnt paths have
        different locks.

        """
        path_lock = 1 if unit_lock else 0
        tail_lock = self._get_tail_lock(path_desc)

        if tail_lock >= 0:
            path_lock += tail_lock

        _chk_seg_lock(path_lock, path_desc)
        return path_lock

    _start_unit: Mapping[str, object]

    _succ_lst: abc.Collection[object]

    _capability: object

    _start_name: object

    _path_locks: Mapping[object, _SatInfo]


def _add_port_link(graph: Graph, old_port: object, new_port: object) -> None:
    """Add a link between old and new ports.

    `graph` is the graph containing ports.
    `old_port` is the old port.
    `new_port` is the new port.

    """
    graph.nodes[new_port][UNIT_WIDTH_KEY] += graph.nodes[old_port][
        UNIT_WIDTH_KEY
    ]
    graph.add_edge(old_port, new_port)


def _aug_out_ports(processor: Graph, out_ports: Sequence[object]) -> object:
    """Unify the output ports in the processor.

    `processor` is the processor containing the output ports.
    `out_ports` are the output ports to weld.
    The function connects several output ports into a single output port
    and returns that single port.

    """
    return _aug_terminals(processor, out_ports)


def _aug_terminals(graph: Graph, ports: Sequence[object]) -> object:
    """Unify terminals indicated by degrees in the graph.

    `graph` is the graph containing terminals.
    `ports` are the terminals to unify.
    The function tries to connect several terminals into a single new
    terminal. The function returns the newly added port.

    """
    try:
        return one(ports)
    except ValueError:
        return _unify_ports(graph, ports)


def _cap_in_edge(
    processor: Graph, capability: object, edge: Iterable[object]
) -> bool:
    """Check if the given capability is supported by the edge.

    `processor` is the processor containing the edge.
    `capability` is the capability to check.
    `edge` is the edge to check.

    """
    return all(_cap_in_unit(processor, capability, unit) for unit in edge)


def _cap_in_unit(processor: Graph, capability: object, unit: object) -> bool:
    """Check if the given capability is supported by the unit.

    `processor` is the processor containing the unit.
    `capability` is the capability to check.
    `unit` is the unit to check.

    """
    return any(
        role[ROLE_NAME_KEY] == capability
        for role in processor.nodes[unit][UNIT_ROLES_KEY]
    )


def _chk_cap_flow(
    anal_graph: DiGraph,
    capability_info: ComponentInfo,
    in_ports: Iterable[str],
    out_ports: Iterable[object],
    port_name_func: Callable[[str], object],
) -> None:
    """Check the flow capacity for the given capability and ports.

    `anal_graph` is the analysis graph.
    `capability_info` is the capability information.
    `in_ports` are the input ports supporting the given capability.
    `out_ports` are the output ports of the original processor.
    `port_name_func` is the port reporting name function.
    The function raises a BlockedCapError if the capability through any
    input port can't flow with full or partial capacity from this input
    port to the output ports.

    """
    node_items = anal_graph.nodes.items()
    unit_anal_map = {
        unit_attrs[_OLD_NODE_KEY]: unit for unit, unit_attrs in node_items
    }
    unified_out = _aug_out_ports(
        anal_graph, [unit_anal_map[port] for port in out_ports]
    )
    unified_out = cap_anal_utils.split_nodes(anal_graph)[unified_out]
    _dist_edge_caps(anal_graph)

    for cur_port in in_ports:
        _chk_unit_flow(
            networkx.maximum_flow_value(
                anal_graph, unit_anal_map[cur_port], unified_out
            ),
            capability_info,
            ComponentInfo(cur_port, port_name_func(cur_port)),
        )


def _chk_in_lock(in_lock_info: _SatInfo, path_desc: _PathDescriptor) -> None:
    """Check if paths from the input port don't have exactly one lock.

    `in_lock_info` is the input lock information.
    `path_desc` is the path descriptor.
    The function raises a PathLockError if any paths with multiple locks
    exist at the given port.

    """
    if not path_desc.selector(in_lock_info):
        raise PathLockError(
            f"Found a path starting at input port ${PathLockError.START_KEY} "
            f"with no ${PathLockError.LOCK_TYPE_KEY} locks for capability "
            f"${PathLockError.CAP_KEY}.",
            path_desc.start,
            path_desc.lock_type,
            path_desc.capability,
        )


def _chk_in_locks(
    in_ports: Iterable[_T],
    path_locks: Mapping[_T, _SatInfo],
    capability: object,
) -> None:
    """Check if paths from input ports don't have exactly one lock.

    `in_ports` are the input ports to check whose locks.
    `path_locks` are the map from a unit to the information of the path
                 with maximum locks.
    `capability` is the capability for which input paths are inspected.
    The function raises a PathLockError if any paths with multiple locks
    exist at any port.

    """
    for cur_port in in_ports:
        for path_desc_fact in [
            _PathDescriptor.make_read_desc,
            _PathDescriptor.make_write_desc,
        ]:
            _chk_in_lock(
                path_locks[cur_port], path_desc_fact(capability, cur_port)
            )


def _chk_multilock(
    processor: DiGraph,
    post_ord: Iterable[object],
    capability: object,
    in_ports: Iterable[object],
) -> None:
    """Check if the processor has paths with multiple locks.

    `processor` is the processor to check for multi-lock paths.
    `post_ord` is the post-order of the processor functional units.
    `capability` is the capability of lock paths under consideration.
    `in_ports` are the input ports supporting the given capability.
    The function raises a PathLockError if any paths with multiple locks
    exist.

    """
    path_locks: dict[object, _SatInfo] = {}

    for unit in post_ord:
        _chk_path_locks(unit, processor, path_locks, capability)

    _chk_in_locks(in_ports, path_locks, capability)


def _chk_path_locks(
    start: object,
    processor: DiGraph,
    path_locks: MutableMapping[object, _SatInfo],
    capability: object,
) -> None:
    """Check if paths from the given start unit contains multiple locks.

    `start` is the starting unit of paths to check.
    `processor` is the processor containing the start unit.
    `path_locks` are the map from a unit to the information of the path
                 with maximum locks.
    `capability` is the capability of lock paths under consideration.
    The function raises a PathLockError if any paths originating from
    the given unit have multiple locks.

    """
    succ_lst = tuple(processor.successors(start))
    sat_params = itertools.starmap(
        _PathLockCalc(
            processor.nodes[start], succ_lst, capability, start, path_locks
        ).calc_lock,
        [
            (units.UNIT_RLOCK_KEY, _PathDescriptor.make_read_desc),
            (units.UNIT_WLOCK_KEY, _PathDescriptor.make_write_desc),
        ],
    )
    path_locks[start] = _SatInfo(*sat_params)


def _chk_seg_lock(seg_lock: int, seg_desc: _PathDescriptor) -> None:
    """Check if the segment has exceeded the maximum allowed lock.

    `seg_desc` is the segment descriptor.
    `seg_lock` is the segment lock.
    The method raises a PathLockError if the segment has multiple locks.

    """
    if seg_lock > 1:
        raise PathLockError(
            f"Found a path passing through ${PathLockError.START_KEY} with "
            f"multiple ${PathLockError.LOCK_TYPE_KEY} locks for capability "
            f"${PathLockError.CAP_KEY}.",
            seg_desc.start,
            seg_desc.lock_type,
            seg_desc.capability,
        )


def _chk_unit_flow(
    min_width: object, capability_info: ComponentInfo, port_info: ComponentInfo
) -> None:
    """Check the flow volume from an input port to outputs.

    `min_width` is the minimum bus width.
    `capability_info` is the information of the capability whose flow is
                      checked.
    `port_info` is the information of the port the flow is checked
                starting from.
    The function raises a BlockedCapError if the minimum bus width is
    zero.

    """
    if not min_width:
        raise BlockedCapError(
            f"${BlockedCapError.CAPABILITY_KEY} blocked from "
            f"${BlockedCapError.PORT_KEY}",
            exception.CapPortInfo(capability_info, port_info),
        )


def _coll_cap_edges(graph: DiGraph) -> frozenset[tuple[Any, Any]]:
    """Collect capping edges from the given graph.

    `graph` is the graph to collect edges from.
    The function returns capping edges. A capping edge is the sole edge
    on either side of a node that determines the maximum flow through
    the node.

    """
    return frozenset(
        _get_cap_edge(graph, node)
        for node, in_deg in graph.in_degree
        if in_deg == 1 or graph.out_degree(node) == 1
    )


def _dist_edge_caps(graph: DiGraph) -> None:
    """Distribute capacities over edges as needed.

    `graph` is the graph containing edges.
    The function distributes capacities over capping edges.

    """
    _set_capacities(graph, _coll_cap_edges(graph))


def _do_cap_checks(
    processor: DiGraph,
    cap_checks: Iterable[
        Callable[
            [
                DiGraph,
                Generator[object, None, None],
                str,
                list[Any],
                tuple[Any, ...],
            ],
            None,
        ]
    ],
) -> None:
    """Perform per-capability checks.

    `processor` is the processor to check.
    `cap_checks` are the checks to perform.

    """
    cap_units = _get_cap_units(processor)
    out_ports = tuple(_port_defs.get_out_ports(processor))
    post_ord = tuple(networkx.dfs_postorder_nodes(processor))

    for cap, in_ports in cap_units:
        for cur_chk in cap_checks:
            cur_chk(
                _make_cap_graph(processor, cap),
                _filter_by_cap(post_ord, cap, processor),
                cap,
                in_ports,
                out_ports,
            )


def _filter_by_cap(
    post_ord: Iterable[_T], capability: object, processor: Graph
) -> Generator[_T, None, None]:
    """Filter the given units by the specified capability.

    `post_ord` is the post-order of the processor functional units.
    `capability` is the capability to filter units by.
    `processor` is the processor containing the units.
    The function returns an iterable over only the units having the
    given capability.

    """
    return (
        unit for unit in post_ord if _cap_in_unit(processor, capability, unit)
    )


def _get_anal_graph(processor: Graph) -> DiGraph:
    """Create a processor bus width analysis graph.

    `processor` is the processor to build an analysis graph from.

    """
    width_graph = DiGraph()
    hw_units = enumerate(processor)
    new_nodes: dict[object, int] = {}

    for idx, unit in hw_units:
        _update_graph(idx, unit, processor, width_graph, new_nodes)

    basics.Self(basics.map_ex(edge, new_nodes) for edge in processor.edges)(
        width_graph.add_edges_from
    )
    return width_graph


def _get_cap_edge(graph: DiGraph, node: Any) -> Any:
    """Select the capping edge of a node.

    `graph` is the graph containing the node.
    `node` is the node to retrieve whose capping edge.
    A capping edge is the sole edge on either side of a node that
    determines the maximum flow through the node. Either the input edges
    or the output edges must contain exactly one edge.

    """
    try:
        return one(graph.in_edges(node))
    except ValueError:
        return more_itertools.first(graph.out_edges(node))


def _get_cap_units(processor: DiGraph) -> abc.ItemsView[str, list[Any]]:
    """Create a mapping between capabilities and supporting input ports.

    `processor` is the processor to create a capability-port map for.
    The function returns an iterable of tuples; each tuple represents a
    capability and its supporting units.

    """
    cap_unit_map: dict[str, list[Any]] = {}
    in_ports = _port_defs.get_in_ports(processor)

    for cur_port in in_ports:
        for cur_cap in processor.nodes[cur_port][UNIT_ROLES_KEY]:
            cap_unit_map.setdefault(cur_cap[ROLE_NAME_KEY], []).append(
                cur_port
            )

    return cap_unit_map.items()


def _make_cap_graph(processor: Graph, capability: object) -> DiGraph:
    """Create a graph condensed for the given capability.

    `processor` is the processor to create a graph from.
    `capability` is the capability to consider while constructing the
                 graph.
    The function creates a graph with all units in the original
    processor but only with edges connecting units having the given
    capability in common.

    """
    cap_graph = DiGraph(
        edge
        for edge in processor.edges
        if _cap_in_edge(processor, capability, edge)
    )
    cap_graph.add_nodes_from(processor.nodes.items())
    return cap_graph


def _set_capacities(
    graph: Graph, cap_edges: Iterable[Sequence[object]]
) -> None:
    """Assign capacities to capping edges.

    `graph` is the graph containing edges.
    `cap_edges` are the capping edges.

    """
    for cur_edge in cap_edges:
        graph[cur_edge[0]][cur_edge[1]]["capacity"] = min(
            graph.nodes[unit][UNIT_WIDTH_KEY] for unit in cur_edge
        )


def _unify_ports(graph: Graph, ports: Iterable[object]) -> int:
    """Unify ports in the graph.

    `graph` is the graph containing terminals.
    `ports` are the ports to unify.
    The function returns the new port.

    """
    unified_port = graph.number_of_nodes()
    graph.add_node(unified_port, **{UNIT_WIDTH_KEY: 0})

    for cur_port in ports:
        _add_port_link(graph, cur_port, unified_port)

    return unified_port


def _update_graph(
    idx: _VT,
    unit: _KT,
    processor: Graph,
    width_graph: Graph,
    unit_idx_map: MutableMapping[_KT, _VT],
) -> None:
    """Update width graph structures.

    `idx` is the unit index.
    `unit` is the unit name.
    `processor` is the original processor.
    `width_graph` is the bus width analysis graph.
    `unit_idx_map` is the mapping between unit names and indices.

    """
    width_graph.add_node(idx, **processor.nodes[unit], **{_OLD_NODE_KEY: unit})
    unit_idx_map[unit] = idx


def _update_lock(
    old_lock: int, new_lock: int, path_desc: _PathDescriptor
) -> int:
    """Update the lock based on the current and proposed values.

    `old_lock` is the lock value so far.
    `new_lock` is the new proposed lock value.
    `path_desc` is the descriptor of the path for which the lock is
                updated.
    The method initializes the current lock value if it hasn't already
    been initialized, otherwise it makes sure the new value matches the
    old one. If the new value is different from the current one, the
    method raises a PathLockError. The method returns the updated lock.

    """
    if old_lock < 0 or new_lock == old_lock:
        return new_lock

    raise PathLockError(
        f"Paths passing through ${PathLockError.START_KEY} have different "
        f"${PathLockError.LOCK_TYPE_KEY} locks for capability "
        f"${PathLockError.CAP_KEY}.",
        path_desc.start,
        path_desc.lock_type,
        path_desc.capability,
    )<|MERGE_RESOLUTION|>--- conflicted
+++ resolved
@@ -32,11 +32,7 @@
 #
 # author:       Mohammed El-Afifi (ME)
 #
-<<<<<<< HEAD
-# environment:  Visual Studio Code 1.93.1, python 3.12.6, Fedora release
-=======
 # environment:  Visual Studio Code 1.95.1, python 3.12.7, Fedora release
->>>>>>> 96c335f6
 #               40 (Forty)
 #
 # notes:        This is a private program.
