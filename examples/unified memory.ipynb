{
 "cells": [
  {
   "cell_type": "code",
   "execution_count": null,
   "metadata": {},
   "outputs": [],
   "source": [
    "############################################################\n",
    "#\n",
    "# Copyright 2017, 2019, 2020, 2021, 2022 Mohammed El-Afifi\n",
    "# This file is part of processorSim.\n",
    "#\n",
    "# processorSim is free software: you can redistribute it and/or modify\n",
    "# it under the terms of the GNU Lesser General Public License as\n",
    "# published by the Free Software Foundation, either version 3 of the\n",
    "# License, or (at your option) any later version.\n",
    "#\n",
    "# processorSim is distributed in the hope that it will be useful,\n",
    "# but WITHOUT ANY WARRANTY; without even the implied warranty of\n",
    "# MERCHANTABILITY or FITNESS FOR A PARTICULAR PURPOSE.  See the\n",
    "# GNU Lesser General Public License for more details.\n",
    "#\n",
    "# You should have received a copy of the GNU Lesser General Public\n",
    "# License along with processorSim.  If not, see\n",
    "# <http://www.gnu.org/licenses/>.\n",
    "#\n",
    "# program:      processor simulator\n",
    "#\n",
    "# file:         unified memory.ipynb\n",
    "#\n",
    "# function:     unified memory example\n",
    "#\n",
    "# description:  demonstrates the use of the simulator utilities for\n",
    "#               tracking instruction execution inside a unified memory\n",
    "#               processor architecture\n",
    "#\n",
    "# author:       Mohammed El-Afifi (ME)\n",
    "#\n",
    "# environment:  Visual Studio Code 1.74.1, python 3.10.8, Fedora release\n",
    "#               37 (Thirty Seven)\n",
    "#\n",
    "# notes:        This is a private program.\n",
    "#\n",
    "############################################################"
   ]
  },
  {
   "cell_type": "code",
   "execution_count": null,
   "metadata": {},
   "outputs": [],
   "source": [
    "import itertools\n",
    "import logging\n",
    "import pprint\n",
    "import sys"
   ]
  },
  {
   "cell_type": "code",
   "execution_count": null,
   "metadata": {},
   "outputs": [],
   "source": [
    "sys.path.append(\"../src\")\n",
    "import hw_loading\n",
    "import processor_utils\n",
    "from processor_utils import units\n",
    "from processor_utils.units import FuncUnit\n",
    "import program_utils\n",
    "import sim_services\n",
    "from str_utils import ICaseString"
   ]
  },
  {
   "cell_type": "code",
   "execution_count": null,
   "metadata": {},
   "outputs": [],
   "source": [
    "logging.basicConfig(level=logging.INFO)"
   ]
  },
  {
   "cell_type": "code",
   "execution_count": null,
   "metadata": {},
   "outputs": [],
   "source": [
    "capabilities = [ICaseString(cap) for cap in [\"ALU\", \"MEM\"]]\n",
    "fetch_unit, decode_unit, execute_unit, memory_unit, writeback_unit = (\n",
    "    units.UnitModel(ICaseString(name), 1, capabilities,\n",
    "                    units.LockInfo(rd_lock, wr_lock), mem_acl) for\n",
    "    name, rd_lock, wr_lock, mem_acl in [('F', False, False, capabilities), (\n",
    "        'D', True, False, []), ('X', False, False, []), (\n",
    "            'M', False, False, capabilities), ('W', False, True, [])])"
   ]
  },
  {
   "cell_type": "code",
   "execution_count": null,
   "metadata": {},
   "outputs": [],
   "source": [
    "proc_desc = processor_utils.ProcessorDesc(\n",
    "    [fetch_unit], [FuncUnit(writeback_unit, [memory_unit])], [],\n",
    "    itertools.starmap(FuncUnit, [[memory_unit, [execute_unit]], [\n",
    "        execute_unit, [decode_unit]], [decode_unit, [fetch_unit]]]))\n",
    "hw_desc = hw_loading.HwDesc(proc_desc, processor_utils.load_isa(\n",
    "    [(\"LW\", \"MEM\"), (\"ADD\", \"ALU\")], processor_utils.get_abilities(proc_desc)))"
   ]
  },
  {
   "cell_type": "code",
   "execution_count": null,
   "metadata": {},
   "outputs": [],
   "source": [
    "prog = program_utils.compile_program(program_utils.read_program(\n",
    "    [\"LW R1, (R2)\", \"ADD R3, R4, R5\", \"ADD R6, R7, R8\", \"ADD R9, R10, R11\"]),\n",
    "                                     hw_desc.isa)"
   ]
  },
  {
   "cell_type": "code",
   "execution_count": null,
   "metadata": {},
   "outputs": [],
   "source": [
    "pprint.pp(sim_services.simulate(prog, sim_services.HwSpec(hw_desc.processor)))"
   ]
  }
 ],
 "metadata": {
  "kernelspec": {
   "display_name": "Python 3.10.8 ('.venv': pipenv)",
   "language": "python",
   "name": "python3"
  },
  "language_info": {
   "codemirror_mode": {
    "name": "ipython",
    "version": 3
   },
   "file_extension": ".py",
   "mimetype": "text/x-python",
   "name": "python",
   "nbconvert_exporter": "python",
   "pygments_lexer": "ipython3",
<<<<<<< HEAD
   "version": "3.10.8 (main, Dec  4 2022, 13:40:35) [GCC 12.2.1 20221121 (Red Hat 12.2.1-4)]"
=======
   "version": "3.11.0 (main, Oct 24 2022, 00:00:00) [GCC 12.2.1 20220819 (Red Hat 12.2.1-2)]"
>>>>>>> 869ea968
  },
  "orig_nbformat": 2,
  "vscode": {
   "interpreter": {
    "hash": "a6e6494b31f5f594662f1a8e2d921aeddd6dcc141ee8d1d93913332492a0ba8d"
   }
  }
 },
 "nbformat": 4,
 "nbformat_minor": 2
}<|MERGE_RESOLUTION|>--- conflicted
+++ resolved
@@ -148,11 +148,7 @@
    "name": "python",
    "nbconvert_exporter": "python",
    "pygments_lexer": "ipython3",
-<<<<<<< HEAD
-   "version": "3.10.8 (main, Dec  4 2022, 13:40:35) [GCC 12.2.1 20221121 (Red Hat 12.2.1-4)]"
-=======
    "version": "3.11.0 (main, Oct 24 2022, 00:00:00) [GCC 12.2.1 20220819 (Red Hat 12.2.1-2)]"
->>>>>>> 869ea968
   },
   "orig_nbformat": 2,
   "vscode": {
