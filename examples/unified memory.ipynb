--- conflicted
+++ resolved
@@ -37,11 +37,7 @@
     "#\n",
     "# author:       Mohammed El-Afifi (ME)\n",
     "#\n",
-<<<<<<< HEAD
-    "# environment:  Visual Studio Code 1.74.2, python 3.11.0, Fedora release\n",
-=======
     "# environment:  Visual Studio Code 1.74.2, python 3.11.1, Fedora release\n",
->>>>>>> 7e7be2a5
     "#               37 (Thirty Seven)\n",
     "#\n",
     "# notes:        This is a private program.\n",
