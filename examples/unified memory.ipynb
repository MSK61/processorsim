{
 "cells": [
  {
   "cell_type": "code",
   "execution_count": null,
   "metadata": {},
   "outputs": [],
   "source": [
    "############################################################\n",
    "#\n",
    "# Copyright 2017, 2019, 2020, 2021, 2022, 2023, 2024 Mohammed El-Afifi\n",
    "# This file is part of processorSim.\n",
    "#\n",
    "# processorSim is free software: you can redistribute it and/or modify\n",
    "# it under the terms of the GNU Lesser General Public License as\n",
    "# published by the Free Software Foundation, either version 3 of the\n",
    "# License, or (at your option) any later version.\n",
    "#\n",
    "# processorSim is distributed in the hope that it will be useful,\n",
    "# but WITHOUT ANY WARRANTY; without even the implied warranty of\n",
    "# MERCHANTABILITY or FITNESS FOR A PARTICULAR PURPOSE.  See the\n",
    "# GNU Lesser General Public License for more details.\n",
    "#\n",
    "# You should have received a copy of the GNU Lesser General Public\n",
    "# License along with processorSim.  If not, see\n",
    "# <http://www.gnu.org/licenses/>.\n",
    "#\n",
    "# program:      processor simulator\n",
    "#\n",
    "# file:         unified memory.ipynb\n",
    "#\n",
    "# function:     unified memory example\n",
    "#\n",
    "# description:  demonstrates the use of the simulator utilities for\n",
    "#               tracking instruction execution inside a unified memory\n",
    "#               processor architecture\n",
    "#\n",
    "# author:       Mohammed El-Afifi (ME)\n",
    "#\n",
<<<<<<< HEAD
    "# environment:  Visual Studio Code 1.86.2, python 3.11.7, Fedora release\n",
=======
    "# environment:  Visual Studio Code 1.88.1, python 3.11.9, Fedora release\n",
>>>>>>> 981d1b5c
    "#               39 (Thirty Nine)\n",
    "#\n",
    "# notes:        This is a private program.\n",
    "#\n",
    "############################################################"
   ]
  },
  {
   "cell_type": "code",
   "execution_count": null,
   "metadata": {},
   "outputs": [],
   "source": [
    "import itertools\n",
    "import logging\n",
    "import pprint\n",
    "import sys"
   ]
  },
  {
   "cell_type": "code",
   "execution_count": null,
   "metadata": {},
   "outputs": [],
   "source": [
    "sys.path.append(\"../src\")\n",
    "import hw_loading\n",
    "import processor_utils\n",
    "from processor_utils import units\n",
    "from processor_utils.units import FuncUnit\n",
    "import program_utils\n",
    "import sim_services\n",
    "from str_utils import ICaseString"
   ]
  },
  {
   "cell_type": "code",
   "execution_count": null,
   "metadata": {},
   "outputs": [],
   "source": [
    "logging.basicConfig(level=logging.INFO)"
   ]
  },
  {
   "cell_type": "code",
   "execution_count": null,
   "metadata": {},
   "outputs": [],
   "source": [
    "capabilities = [ICaseString(cap) for cap in [\"ALU\", \"MEM\"]]\n",
    "mem_roles = {cap: True for cap in capabilities}\n",
    "no_mem_roles = {cap: False for cap in capabilities}\n",
    "fetch_unit, decode_unit, execute_unit, memory_unit, writeback_unit = (\n",
    "    units.UnitModel(\n",
    "        ICaseString(name), 1, roles, units.LockInfo(rd_lock, wr_lock)\n",
    "    )\n",
    "    for name, roles, rd_lock, wr_lock in [\n",
    "        (\"F\", mem_roles, False, False),\n",
    "        (\"D\", no_mem_roles, True, False),\n",
    "        (\"X\", no_mem_roles, False, False),\n",
    "        (\"M\", mem_roles, False, False),\n",
    "        (\"W\", no_mem_roles, False, True),\n",
    "    ]\n",
    ")"
   ]
  },
  {
   "cell_type": "code",
   "execution_count": null,
   "metadata": {},
   "outputs": [],
   "source": [
    "proc_desc = processor_utils.ProcessorDesc(\n",
    "    [fetch_unit],\n",
    "    [FuncUnit(writeback_unit, [memory_unit])],\n",
    "    [],\n",
    "    itertools.starmap(\n",
    "        FuncUnit,\n",
    "        [\n",
    "            [memory_unit, [execute_unit]],\n",
    "            [execute_unit, [decode_unit]],\n",
    "            [decode_unit, [fetch_unit]],\n",
    "        ],\n",
    "    ),\n",
    ")\n",
    "hw_desc = hw_loading.HwDesc(\n",
    "    proc_desc,\n",
    "    processor_utils.load_isa(\n",
    "        [(\"LW\", \"MEM\"), (\"ADD\", \"ALU\")],\n",
    "        processor_utils.get_abilities(proc_desc),\n",
    "    ),\n",
    ")"
   ]
  },
  {
   "cell_type": "code",
   "execution_count": null,
   "metadata": {},
   "outputs": [],
   "source": [
    "prog = program_utils.compile_program(\n",
    "    program_utils.read_program(\n",
    "        [\"LW R1, (R2)\", \"ADD R3, R4, R5\", \"ADD R6, R7, R8\", \"ADD R9, R10, R11\"]\n",
    "    ),\n",
    "    hw_desc.isa,\n",
    ")"
   ]
  },
  {
   "cell_type": "code",
   "execution_count": null,
   "metadata": {},
   "outputs": [],
   "source": [
    "pprint.pp(sim_services.simulate(prog, sim_services.HwSpec(hw_desc.processor)))"
   ]
  }
 ],
 "metadata": {
  "kernelspec": {
   "display_name": "Python 3.11.9 ('.venv': pipenv)",
   "language": "python",
   "name": "python3"
  },
  "language_info": {
   "codemirror_mode": {
    "name": "ipython",
    "version": 3
   },
   "file_extension": ".py",
   "mimetype": "text/x-python",
   "name": "python",
   "nbconvert_exporter": "python",
   "pygments_lexer": "ipython3",
   "version": "3.11.9"
  },
  "orig_nbformat": 2,
  "vscode": {
   "interpreter": {
    "hash": "a6e6494b31f5f594662f1a8e2d921aeddd6dcc141ee8d1d93913332492a0ba8d"
   }
  }
 },
 "nbformat": 4,
 "nbformat_minor": 2
}<|MERGE_RESOLUTION|>--- conflicted
+++ resolved
@@ -37,11 +37,7 @@
     "#\n",
     "# author:       Mohammed El-Afifi (ME)\n",
     "#\n",
-<<<<<<< HEAD
-    "# environment:  Visual Studio Code 1.86.2, python 3.11.7, Fedora release\n",
-=======
     "# environment:  Visual Studio Code 1.88.1, python 3.11.9, Fedora release\n",
->>>>>>> 981d1b5c
     "#               39 (Thirty Nine)\n",
     "#\n",
     "# notes:        This is a private program.\n",
