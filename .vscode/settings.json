--- conflicted
+++ resolved
@@ -26,13 +26,8 @@
         ".vscode/.ropeproject/objectdb": true,
         ".vscode/tags": true,
         "**/__pycache__": true,
-<<<<<<< HEAD
         "**/.pytest_cache": true,
         "src/.mypy_cache": true
-    }
-=======
-        "**/.pytest_cache": true
     },
     "python.pythonPath": "~/.local/share/virtualenvs/processorsim-w233cvej/bin/python"
->>>>>>> 3c5e7097
 }