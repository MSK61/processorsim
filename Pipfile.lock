{
    "_meta": {
        "hash": {
<<<<<<< HEAD
            "sha256": "9502bd199ff59824a009b9000e186324cf2d44a32cb1d4112fe09e8a90f06ee5"
=======
            "sha256": "84514eaa824e81f15bb9f869b52210bd3b03fc7f9652a65896985f11d105ff74"
>>>>>>> c9e2d47c
        },
        "pipfile-spec": 6,
        "requires": {
            "python_version": "3.9"
        },
        "sources": [
            {
                "name": "pypi",
                "url": "https://pypi.org/simple",
                "verify_ssl": true
            }
        ]
    },
    "default": {
        "decorator": {
            "hashes": [
                "sha256:7280eff5351d7004144b1f302347328c3d06e84271dbe690a5dc4b17eb586994",
                "sha256:cdd9d86d8aca11e4496f3cd26d48020db5a2fac247af0e918b3e0bbdb6e4a174"
            ],
            "markers": "python_version >= '3.5'",
            "version": "==5.0.4"
        },
        "fastcore": {
            "hashes": [
                "sha256:278645a0233eb9b227a812ffd7761cb2b37546ac92cb9a93b8ec84d815209d4f",
                "sha256:5d68a522d08e311c5329136e4bc485d948ccb92c48a0a96f2ed141dae7620093"
            ],
            "index": "pypi",
            "version": "==1.3.19"
        },
        "iteration-utilities": {
            "hashes": [
                "sha256:07edb8a7553fda1cfb59e4d761f7e03b3607b948cbd3549250bcb489a7bb0f81",
                "sha256:08a00db7beac8647b00c5d9968e14235b33d387f4e2900ae1b1a4cfbf68894bb",
                "sha256:0dc2aed43691d38052fe99d94f04886324818d058fb030068e14343008fe856b",
                "sha256:112b615d596c939a427f08943c0e5594bca672bd67dc7ac928deb4a6a9637df7",
                "sha256:15f7c88cdaaed2346e086cf993a283a694b74613039aa3d931279e0e40e9dca2",
                "sha256:1666e00a4058620f5d2ca2de12927dc1819e36e1f37c8cfa17050c4db9d6703a",
                "sha256:17c9418d967fd8020211ebd5770332fc6cf11800eec446a31fcad4fe96fe4009",
                "sha256:1c9a1d58ca2f5260eed057e1b9d0b08f62a8e42153224476598f2dd079ae765e",
                "sha256:243de0d75c54200350fe2f1aa4c08471f95fe4ca77fca741ae50b495ccd7420c",
                "sha256:2593385dbe50636c3fec5a9c73a3413c265062608deba37dc54b7be83c23d663",
                "sha256:37f427f2682aad3b27afab8edcfa8002268d1eab30c4957200a004af3d5f5b0e",
                "sha256:3d154511cc177872bb843dcc789591f23214bc9d568db542f95c3cf4cc78b4eb",
                "sha256:3f276186d2afc979c86ab4f505e398f9f206a8ad42c510d6000b1ed49748ca74",
                "sha256:4005c4cbfaacf9897367dc92055e85d4990d5ab43a3234ff5be5b222e42fd511",
                "sha256:46485bb3c7db9267014a1453009c612fb658d85ba4a41bee01346663b3797de6",
                "sha256:47244350489474d25f516286554a3d9df235505e759ce7381ec1c8acf0734ac4",
                "sha256:4805bda63753ad446af8c69035f7b6a1554176147d636a27f8a1f0ad297c405f",
                "sha256:72020ff072f61a05974d82e5850dab3088339907e34c0fe20d8a6bf373e0ddbe",
                "sha256:7aecba49b749630f30860535156b50399f23175f91fbb2a9849c3b41d40acac2",
                "sha256:a074f8bbbfd75b9980819a5f342e90069c421dffebc66724bccc84034c9cdcd2",
                "sha256:a9981e55e560389079201b97b10b885050bdfc2cd55d76a830307899a6c475f5",
                "sha256:ae7cebc811843de5868400a8cc7e401569452e9cbaa09ebfccc4882f2507c36a",
                "sha256:b6541b081a95a1c8b8a0ebb08d2ae49e649b3d8e75bb55e1b4eed7687561bd09",
                "sha256:bd40f6af97e887950377777d7ce69bb47356a3f7d29f65f95687f4aaaf33a783",
                "sha256:c37f44ee027d35cb25527260ccd4dcdd23ed6015f957dab4dc1398692e6df7a1",
                "sha256:c4bb9be1d0ac15b13b0c2f4ada6159a32067f6e1af6ce65e3c72fda4deab4478",
                "sha256:d10a7a6564b32a2266b67994264151e073f77463145b0cac8245cbd1da1b0013",
                "sha256:d2f5e4acce15dbb731b71f9d109c329eee7bcb4d64c1bd9cc2669afca542ede8",
                "sha256:e046738b578a9c7f7ca96a5d7554191d12f22a897ada78ab4d5ac1a92afc47ba",
                "sha256:e7ad14f9bd0bb6d69b6ac30811decedcb71a16e2d4e528a469fe865ad8d57305",
                "sha256:f06c4862911aad6c21529ecc0d6744048712303eb37afecc9ee5ffa804ba6614",
                "sha256:f586a65e72a1120c9427e1903068268f11f0d73af0f56a247419f33ca0d4c3db",
                "sha256:f91f41a2549e9a7e40ff5460fdf9033b6ee5b305d9be77943b63a554534c2a77"
            ],
            "index": "pypi",
            "version": "==0.11.0"
        },
        "more-itertools": {
            "hashes": [
                "sha256:5652a9ac72209ed7df8d9c15daf4e1aa0e3d2ccd3c87f8265a0673cd9cbc9ced",
                "sha256:c5d6da9ca3ff65220c3bfd2a8db06d698f05d4d2b9be57e1deb2be5a45019713"
            ],
            "index": "pypi",
            "version": "==8.7.0"
        },
        "networkx": {
            "hashes": [
                "sha256:7978955423fbc9639c10498878be59caf99b44dc304c2286162fd24b458c1602",
                "sha256:8c5812e9f798d37c50570d15c4a69d5710a18d77bafc903ee9c5fba7454c616c"
            ],
            "index": "pypi",
            "version": "==2.5"
        },
        "packaging": {
            "hashes": [
                "sha256:5b327ac1320dc863dca72f4514ecc086f31186744b84a230374cc1fd776feae5",
                "sha256:67714da7f7bc052e064859c05c595155bd1ee9f69f76557e21f051443c20947a"
            ],
            "markers": "python_version >= '2.7' and python_version not in '3.0, 3.1, 3.2, 3.3'",
            "version": "==20.9"
        },
        "pyparsing": {
            "hashes": [
                "sha256:c203ec8783bf771a155b207279b9bccb8dea02d8f0c9e5f8ead507bc3246ecc1",
                "sha256:ef9d7589ef3c200abe66653d3f1ab1033c3c419ae9b9bdb1240a85b024efc88b"
            ],
            "markers": "python_version >= '2.6' and python_version not in '3.0, 3.1, 3.2, 3.3'",
            "version": "==2.4.7"
        },
        "pyyaml": {
            "hashes": [
                "sha256:08682f6b72c722394747bddaf0aa62277e02557c0fd1c42cb853016a38f8dedf",
                "sha256:0f5f5786c0e09baddcd8b4b45f20a7b5d61a7e7e99846e3c799b05c7c53fa696",
                "sha256:129def1b7c1bf22faffd67b8f3724645203b79d8f4cc81f674654d9902cb4393",
                "sha256:294db365efa064d00b8d1ef65d8ea2c3426ac366c0c4368d930bf1c5fb497f77",
                "sha256:3b2b1824fe7112845700f815ff6a489360226a5609b96ec2190a45e62a9fc922",
                "sha256:3bd0e463264cf257d1ffd2e40223b197271046d09dadf73a0fe82b9c1fc385a5",
                "sha256:4465124ef1b18d9ace298060f4eccc64b0850899ac4ac53294547536533800c8",
                "sha256:49d4cdd9065b9b6e206d0595fee27a96b5dd22618e7520c33204a4a3239d5b10",
                "sha256:4e0583d24c881e14342eaf4ec5fbc97f934b999a6828693a99157fde912540cc",
                "sha256:5accb17103e43963b80e6f837831f38d314a0495500067cb25afab2e8d7a4018",
                "sha256:607774cbba28732bfa802b54baa7484215f530991055bb562efbed5b2f20a45e",
                "sha256:6c78645d400265a062508ae399b60b8c167bf003db364ecb26dcab2bda048253",
                "sha256:72a01f726a9c7851ca9bfad6fd09ca4e090a023c00945ea05ba1638c09dc3347",
                "sha256:74c1485f7707cf707a7aef42ef6322b8f97921bd89be2ab6317fd782c2d53183",
                "sha256:895f61ef02e8fed38159bb70f7e100e00f471eae2bc838cd0f4ebb21e28f8541",
                "sha256:8c1be557ee92a20f184922c7b6424e8ab6691788e6d86137c5d93c1a6ec1b8fb",
                "sha256:bb4191dfc9306777bc594117aee052446b3fa88737cd13b7188d0e7aa8162185",
                "sha256:bfb51918d4ff3d77c1c856a9699f8492c612cde32fd3bcd344af9be34999bfdc",
                "sha256:c20cfa2d49991c8b4147af39859b167664f2ad4561704ee74c1de03318e898db",
                "sha256:cb333c16912324fd5f769fff6bc5de372e9e7a202247b48870bc251ed40239aa",
                "sha256:d2d9808ea7b4af864f35ea216be506ecec180628aced0704e34aca0b040ffe46",
                "sha256:d483ad4e639292c90170eb6f7783ad19490e7a8defb3e46f97dfe4bacae89122",
                "sha256:dd5de0646207f053eb0d6c74ae45ba98c3395a571a2891858e87df7c9b9bd51b",
                "sha256:e1d4970ea66be07ae37a3c2e48b5ec63f7ba6804bdddfdbd3cfd954d25a82e63",
                "sha256:e4fac90784481d221a8e4b1162afa7c47ed953be40d31ab4629ae917510051df",
                "sha256:fa5ae20527d8e831e8230cbffd9f8fe952815b2b7dae6ffec25318803a7528fc",
                "sha256:fd7f6999a8070df521b6384004ef42833b9bd62cfee11a09bda1079b4b704247",
                "sha256:fdc842473cd33f45ff6bce46aea678a54e3d21f1b61a7750ce3c498eedfe25d6",
                "sha256:fe69978f3f768926cfa37b867e3843918e012cf83f680806599ddce33c2c68b0"
            ],
            "index": "pypi",
            "version": "==5.4.1"
        }
    },
    "develop": {
        "astroid": {
            "hashes": [
<<<<<<< HEAD
                "sha256:21d735aab248253531bb0f1e1e6d068f0ee23533e18ae8a6171ff892b98297cf",
                "sha256:cfc35498ee64017be059ceffab0a25bedf7548ab76f2bea691c5565896e7128d"
            ],
            "markers": "python_version >= '3.6'",
            "version": "==2.5.1"
        },
        "async-generator": {
            "hashes": [
                "sha256:01c7bf666359b4967d2cda0000cc2e4af16a0ae098cbffcb8472fb9e8ad6585b",
                "sha256:6ebb3d106c12920aaae42ccb6f787ef5eefdcdd166ea3d628fa8476abe712144"
            ],
            "markers": "python_version >= '3.5'",
            "version": "==1.10"
=======
                "sha256:6b0ed1af831570e500e2437625979eaa3b36011f66ddfc4ce930128610258ca9",
                "sha256:cd80bf957c49765dce6d92c43163ff9d2abc43132ce64d4b1b47717c6d2522df"
            ],
            "markers": "python_version >= '3.6'",
            "version": "==2.5.2"
>>>>>>> c9e2d47c
        },
        "attrs": {
            "hashes": [
                "sha256:31b2eced602aa8423c2aea9c76a724617ed67cf9513173fd3a4f03e3a929c7e6",
                "sha256:832aa3cde19744e49938b91fea06d69ecb9e649c93ba974535d08ad92164f700"
<<<<<<< HEAD
            ],
            "markers": "python_version >= '2.7' and python_version not in '3.0, 3.1, 3.2, 3.3'",
            "version": "==20.3.0"
        },
        "backcall": {
            "hashes": [
                "sha256:5cbdbf27be5e7cfadb448baf0aa95508f91f2bbc6c6437cd9cd06e2a4c215e1e",
                "sha256:fbbce6a29f263178a1f7915c1940bde0ec2b2a967566fe1c65c1dfb7422bd255"
            ],
            "version": "==0.2.0"
        },
        "bleach": {
            "hashes": [
                "sha256:6123ddc1052673e52bab52cdc955bcb57a015264a1c57d37bea2f6b817af0125",
                "sha256:98b3170739e5e83dd9dc19633f074727ad848cbedb6026708c8ac2d3b697a433"
            ],
            "markers": "python_version >= '2.7' and python_version not in '3.0, 3.1, 3.2, 3.3, 3.4'",
            "version": "==3.3.0"
=======
            ],
            "markers": "python_version >= '2.7' and python_version not in '3.0, 3.1, 3.2, 3.3'",
            "version": "==20.3.0"
>>>>>>> c9e2d47c
        },
        "certifi": {
            "hashes": [
                "sha256:1a4995114262bffbc2413b159f2a1a480c969de6e6eb13ee966d470af86af59c",
                "sha256:719a74fb9e33b9bd44cc7f3a8d94bc35e4049deebe19ba7d8e108280cfd59830"
            ],
            "version": "==2020.12.5"
        },
        "chardet": {
            "hashes": [
                "sha256:0d6f53a15db4120f2b08c94f11e7d93d2c911ee118b6b30a04ec3ee8310179fa",
                "sha256:f864054d66fd9118f2e67044ac8981a54775ec5b67aed0441892edb553d21da5"
            ],
            "markers": "python_version >= '2.7' and python_version not in '3.0, 3.1, 3.2, 3.3, 3.4'",
            "version": "==4.0.0"
        },
        "coverage": {
            "hashes": [
                "sha256:004d1880bed2d97151facef49f08e255a20ceb6f9432df75f4eef018fdd5a78c",
                "sha256:01d84219b5cdbfc8122223b39a954820929497a1cb1422824bb86b07b74594b6",
                "sha256:040af6c32813fa3eae5305d53f18875bedd079960822ef8ec067a66dd8afcd45",
                "sha256:06191eb60f8d8a5bc046f3799f8a07a2d7aefb9504b0209aff0b47298333302a",
                "sha256:13034c4409db851670bc9acd836243aeee299949bd5673e11844befcb0149f03",
                "sha256:13c4ee887eca0f4c5a247b75398d4114c37882658300e153113dafb1d76de529",
                "sha256:184a47bbe0aa6400ed2d41d8e9ed868b8205046518c52464fde713ea06e3a74a",
                "sha256:18ba8bbede96a2c3dde7b868de9dcbd55670690af0988713f0603f037848418a",
                "sha256:1aa846f56c3d49205c952d8318e76ccc2ae23303351d9270ab220004c580cfe2",
                "sha256:217658ec7187497e3f3ebd901afdca1af062b42cfe3e0dafea4cced3983739f6",
                "sha256:24d4a7de75446be83244eabbff746d66b9240ae020ced65d060815fac3423759",
                "sha256:2910f4d36a6a9b4214bb7038d537f015346f413a975d57ca6b43bf23d6563b53",
                "sha256:2949cad1c5208b8298d5686d5a85b66aae46d73eec2c3e08c817dd3513e5848a",
                "sha256:2a3859cb82dcbda1cfd3e6f71c27081d18aa251d20a17d87d26d4cd216fb0af4",
                "sha256:2cafbbb3af0733db200c9b5f798d18953b1a304d3f86a938367de1567f4b5bff",
                "sha256:2e0d881ad471768bf6e6c2bf905d183543f10098e3b3640fc029509530091502",
                "sha256:30c77c1dc9f253283e34c27935fded5015f7d1abe83bc7821680ac444eaf7793",
                "sha256:3487286bc29a5aa4b93a072e9592f22254291ce96a9fbc5251f566b6b7343cdb",
                "sha256:372da284cfd642d8e08ef606917846fa2ee350f64994bebfbd3afb0040436905",
                "sha256:41179b8a845742d1eb60449bdb2992196e211341818565abded11cfa90efb821",
                "sha256:44d654437b8ddd9eee7d1eaee28b7219bec228520ff809af170488fd2fed3e2b",
                "sha256:4a7697d8cb0f27399b0e393c0b90f0f1e40c82023ea4d45d22bce7032a5d7b81",
                "sha256:51cb9476a3987c8967ebab3f0fe144819781fca264f57f89760037a2ea191cb0",
                "sha256:52596d3d0e8bdf3af43db3e9ba8dcdaac724ba7b5ca3f6358529d56f7a166f8b",
                "sha256:53194af30d5bad77fcba80e23a1441c71abfb3e01192034f8246e0d8f99528f3",
                "sha256:5fec2d43a2cc6965edc0bb9e83e1e4b557f76f843a77a2496cbe719583ce8184",
                "sha256:6c90e11318f0d3c436a42409f2749ee1a115cd8b067d7f14c148f1ce5574d701",
                "sha256:74d881fc777ebb11c63736622b60cb9e4aee5cace591ce274fb69e582a12a61a",
                "sha256:7501140f755b725495941b43347ba8a2777407fc7f250d4f5a7d2a1050ba8e82",
                "sha256:796c9c3c79747146ebd278dbe1e5c5c05dd6b10cc3bcb8389dfdf844f3ead638",
                "sha256:869a64f53488f40fa5b5b9dcb9e9b2962a66a87dab37790f3fcfb5144b996ef5",
                "sha256:8963a499849a1fc54b35b1c9f162f4108017b2e6db2c46c1bed93a72262ed083",
                "sha256:8d0a0725ad7c1a0bcd8d1b437e191107d457e2ec1084b9f190630a4fb1af78e6",
                "sha256:900fbf7759501bc7807fd6638c947d7a831fc9fdf742dc10f02956ff7220fa90",
                "sha256:92b017ce34b68a7d67bd6d117e6d443a9bf63a2ecf8567bb3d8c6c7bc5014465",
                "sha256:970284a88b99673ccb2e4e334cfb38a10aab7cd44f7457564d11898a74b62d0a",
                "sha256:972c85d205b51e30e59525694670de6a8a89691186012535f9d7dbaa230e42c3",
                "sha256:9a1ef3b66e38ef8618ce5fdc7bea3d9f45f3624e2a66295eea5e57966c85909e",
                "sha256:af0e781009aaf59e25c5a678122391cb0f345ac0ec272c7961dc5455e1c40066",
                "sha256:b6d534e4b2ab35c9f93f46229363e17f63c53ad01330df9f2d6bd1187e5eaacf",
                "sha256:b7895207b4c843c76a25ab8c1e866261bcfe27bfaa20c192de5190121770672b",
                "sha256:c0891a6a97b09c1f3e073a890514d5012eb256845c451bd48f7968ef939bf4ae",
                "sha256:c2723d347ab06e7ddad1a58b2a821218239249a9e4365eaff6649d31180c1669",
                "sha256:d1f8bf7b90ba55699b3a5e44930e93ff0189aa27186e96071fac7dd0d06a1873",
                "sha256:d1f9ce122f83b2305592c11d64f181b87153fc2c2bbd3bb4a3dde8303cfb1a6b",
                "sha256:d314ed732c25d29775e84a960c3c60808b682c08d86602ec2c3008e1202e3bb6",
                "sha256:d636598c8305e1f90b439dbf4f66437de4a5e3c31fdf47ad29542478c8508bbb",
                "sha256:deee1077aae10d8fa88cb02c845cfba9b62c55e1183f52f6ae6a2df6a2187160",
                "sha256:ebe78fe9a0e874362175b02371bdfbee64d8edc42a044253ddf4ee7d3c15212c",
                "sha256:f030f8873312a16414c0d8e1a1ddff2d3235655a2174e3648b4fa66b3f2f1079",
                "sha256:f0b278ce10936db1a37e6954e15a3730bea96a0997c26d7fee88e6c396c2086d",
                "sha256:f11642dddbb0253cc8853254301b51390ba0081750a8ac03f20ea8103f0c56b6"
            ],
            "markers": "python_version >= '2.7' and python_version not in '3.0, 3.1, 3.2, 3.3, 3.4' and python_version < '4'",
            "version": "==5.5"
        },
        "coveralls": {
            "hashes": [
                "sha256:7bd173b3425733661ba3063c88f180127cc2b20e9740686f86d2622b31b41385",
                "sha256:cbb942ae5ef3d2b55388cb5b43e93a269544911535f1e750e1c656aef019ce60"
            ],
            "index": "pypi",
            "version": "==3.0.1"
<<<<<<< HEAD
        },
        "decorator": {
            "hashes": [
                "sha256:41fa54c2a0cc4ba648be4fd43cff00aedf5b9465c9bf18d64325bc225f08f760",
                "sha256:e3a62f0520172440ca0dcc823749319382e377f37f140a0b99ef45fecb84bfe7"
            ],
            "version": "==4.4.2"
        },
        "defusedxml": {
            "hashes": [
                "sha256:1bb3032db185915b62d7c6209c5a8792be6a32ab2fedacc84e01b52c51aa3e69",
                "sha256:a352e7e428770286cc899e2542b6cdaedb2b4953ff269a210103ec58f6198a61"
            ],
            "markers": "python_version >= '2.7' and python_version not in '3.0, 3.1, 3.2, 3.3, 3.4'",
            "version": "==0.7.1"
=======
>>>>>>> c9e2d47c
        },
        "docopt": {
            "hashes": [
                "sha256:49b3a825280bd66b3aa83585ef59c4a8c82f2c8a522dbe754a8bc8d08c85c491"
            ],
            "version": "==0.6.2"
        },
        "entrypoints": {
            "hashes": [
                "sha256:589f874b313739ad35be6e0cd7efde2a4e9b6fea91edcc34e58ecbb8dbe56d19",
                "sha256:c70dd71abe5a8c85e55e12c19bd91ccfeec11a6e99044204511f9ed547d48451"
            ],
            "markers": "python_version >= '2.7'",
            "version": "==0.3"
        },
        "filelock": {
            "hashes": [
                "sha256:18d82244ee114f543149c66a6e0c14e9c4f8a1044b5cdaadd0f82159d6a6ff59",
                "sha256:929b7d63ec5b7d6b71b0fa5ac14e030b3f70b75747cef1b10da9b879fef15836"
            ],
            "version": "==3.0.12"
        },
        "flake8": {
            "hashes": [
                "sha256:12d05ab02614b6aee8df7c36b97d1a3b2372761222b19b58621355e82acddcff",
                "sha256:78873e372b12b093da7b5e5ed302e8ad9e988b38b063b61ad937f26ca58fc5f0"
            ],
<<<<<<< HEAD
            "markers": "python_version >= '2.7' and python_version not in '3.0, 3.1, 3.2, 3.3'",
            "version": "==3.8.4"
=======
            "markers": "python_version >= '2.7' and python_version not in '3.0, 3.1, 3.2, 3.3, 3.4'",
            "version": "==3.9.0"
>>>>>>> c9e2d47c
        },
        "idna": {
            "hashes": [
                "sha256:b307872f855b18632ce0c21c5e45be78c0ea7ae4c15c828c20788b26921eb3f6",
                "sha256:b97d804b1e9b523befed77c48dacec60e6dcb0b5391d57af6a65a312a90648c0"
            ],
            "markers": "python_version >= '2.7' and python_version not in '3.0, 3.1, 3.2, 3.3'",
            "version": "==2.10"
        },
        "iniconfig": {
            "hashes": [
                "sha256:011e24c64b7f47f6ebd835bb12a743f2fbe9a26d4cecaa7f53bc4f35ee9da8b3",
                "sha256:bc3af051d7d14b2ee5ef9969666def0cd1a000e121eaea580d4a313df4b37f32"
            ],
            "version": "==1.1.1"
        },
        "ipykernel": {
            "hashes": [
                "sha256:98321abefdf0505fb3dc7601f60fc4087364d394bd8fad53107eb1adee9ff475",
                "sha256:efd07253b54d84d26e0878d268c8c3a41582a18750da633c2febfd2ece0d467d"
            ],
            "index": "pypi",
            "version": "==5.5.0"
        },
        "ipython": {
            "hashes": [
                "sha256:04323f72d5b85b606330b6d7e2dc8d2683ad46c3905e955aa96ecc7a99388e70",
                "sha256:34207ffb2f653bced2bc8e3756c1db86e7d93e44ed049daae9814fed66d408ec"
            ],
            "markers": "python_version >= '3.7'",
            "version": "==7.21.0"
        },
        "ipython-genutils": {
            "hashes": [
                "sha256:72dd37233799e619666c9f639a9da83c34013a73e8bbc79a7a6348d93c61fab8",
                "sha256:eb2e116e75ecef9d4d228fdc66af54269afa26ab4463042e33785b887c628ba8"
            ],
            "version": "==0.2.0"
        },
        "isort": {
            "hashes": [
<<<<<<< HEAD
                "sha256:c729845434366216d320e936b8ad6f9d681aab72dc7cbc2d51bedc3582f3ad1e",
                "sha256:fff4f0c04e1825522ce6949973e83110a6e907750cd92d128b0d14aaaadbffdc"
            ],
            "markers": "python_version >= '3.6' and python_version < '4'",
            "version": "==5.7.0"
=======
                "sha256:0a943902919f65c5684ac4e0154b1ad4fac6dcaa5d9f3426b732f1c8b5419be6",
                "sha256:2bb1680aad211e3c9944dbce1d4ba09a989f04e238296c87fe2139faa26d655d"
            ],
            "markers": "python_version >= '3.6' and python_version < '4'",
            "version": "==5.8.0"
>>>>>>> c9e2d47c
        },
        "jedi": {
            "hashes": [
<<<<<<< HEAD
                "sha256:18456d83f65f400ab0c2d3319e48520420ef43b23a086fdc05dff34132f0fb93",
                "sha256:92550a404bad8afed881a137ec9a461fed49eca661414be45059329614ed0707"
            ],
            "markers": "python_version >= '3.6'",
            "version": "==0.18.0"
        },
        "jinja2": {
            "hashes": [
                "sha256:03e47ad063331dd6a3f04a43eddca8a966a26ba0c5b7207a9a9e4e08f1b29419",
                "sha256:a6d58433de0ae800347cab1fa3043cebbabe8baa9d29e668f1c768cb87a333c6"
            ],
            "markers": "python_version >= '2.7' and python_version not in '3.0, 3.1, 3.2, 3.3, 3.4'",
            "version": "==2.11.3"
        },
        "jsonschema": {
            "hashes": [
                "sha256:4e5b3cf8216f577bee9ce139cbe72eca3ea4f292ec60928ff24758ce626cd163",
                "sha256:c8a85b28d377cc7737e46e2d9f2b4f44ee3c0e1deac6bf46ddefc7187d30797a"
            ],
            "version": "==3.2.0"
        },
        "jupyter-client": {
            "hashes": [
                "sha256:c4bca1d0846186ca8be97f4d2fa6d2bae889cce4892a167ffa1ba6bd1f73e782",
                "sha256:e053a2c44b6fa597feebe2b3ecb5eea3e03d1d91cc94351a52931ee1426aecfc"
            ],
            "markers": "python_version >= '3.5'",
            "version": "==6.1.12"
        },
        "jupyter-core": {
            "hashes": [
                "sha256:79025cb3225efcd36847d0840f3fc672c0abd7afd0de83ba8a1d3837619122b4",
                "sha256:8c6c0cac5c1b563622ad49321d5ec47017bd18b94facb381c6973a0486395f8e"
            ],
            "markers": "python_version >= '3.6'",
            "version": "==4.7.1"
        },
        "jupyterlab-pygments": {
            "hashes": [
                "sha256:abfb880fd1561987efaefcb2d2ac75145d2a5d0139b1876d5be806e32f630008",
                "sha256:cfcda0873626150932f438eccf0f8bf22bfa92345b814890ab360d666b254146"
            ],
            "version": "==0.1.2"
        },
        "lazy-object-proxy": {
            "hashes": [
                "sha256:1d33d6f789697f401b75ce08e73b1de567b947740f768376631079290118ad39",
                "sha256:2f2de8f8ac0be3e40d17730e0600619d35c78c13a099ea91ef7fb4ad944ce694",
                "sha256:3782931963dc89e0e9a0ae4348b44762e868ea280e4f8c233b537852a8996ab9",
                "sha256:37d9c34b96cca6787fe014aeb651217944a967a5b165e2cacb6b858d2997ab84",
                "sha256:38c3865bd220bd983fcaa9aa11462619e84a71233bafd9c880f7b1cb753ca7fa",
                "sha256:429c4d1862f3fc37cd56304d880f2eae5bd0da83bdef889f3bd66458aac49128",
                "sha256:522b7c94b524389f4a4094c4bf04c2b02228454ddd17c1a9b2801fac1d754871",
                "sha256:57fb5c5504ddd45ed420b5b6461a78f58cbb0c1b0cbd9cd5a43ad30a4a3ee4d0",
                "sha256:5944a9b95e97de1980c65f03b79b356f30a43de48682b8bdd90aa5089f0ec1f4",
                "sha256:6f4e5e68b7af950ed7fdb594b3f19a0014a3ace0fedb86acb896e140ffb24302",
                "sha256:71a1ef23f22fa8437974b2d60fedb947c99a957ad625f83f43fd3de70f77f458",
                "sha256:8a44e9901c0555f95ac401377032f6e6af66d8fc1fbfad77a7a8b1a826e0b93c",
                "sha256:b6577f15d5516d7d209c1a8cde23062c0f10625f19e8dc9fb59268859778d7d7",
                "sha256:c8fe2d6ff0ff583784039d0255ea7da076efd08507f2be6f68583b0da32e3afb",
                "sha256:cadfa2c2cf54d35d13dc8d231253b7985b97d629ab9ca6e7d672c35539d38163",
                "sha256:cd1bdace1a8762534e9a36c073cd54e97d517a17d69a17985961265be6d22847",
                "sha256:ddbdcd10eb999d7ab292677f588b658372aadb9a52790f82484a37127a390108",
                "sha256:e7273c64bccfd9310e9601b8f4511d84730239516bada26a0c9846c9697617ef",
                "sha256:e7428977763150b4cf83255625a80a23dfdc94d43be7791ce90799d446b4e26f",
                "sha256:e960e8be509e8d6d618300a6c189555c24efde63e85acaf0b14b2cd1ac743315",
                "sha256:ecb5dd5990cec6e7f5c9c1124a37cb2c710c6d69b0c1a5c4aa4b35eba0ada068",
                "sha256:ef3f5e288aa57b73b034ce9c1f1ac753d968f9069cd0742d1d69c698a0167166",
                "sha256:fa5b2dee0e231fa4ad117be114251bdfe6afe39213bd629d43deb117b6a6c40a",
                "sha256:fa7fb7973c622b9e725bee1db569d2c2ee64d2f9a089201c5e8185d482c7352d"
            ],
            "markers": "python_version >= '2.7' and python_version not in '3.0, 3.1, 3.2, 3.3, 3.4'",
            "version": "==1.5.2"
        },
        "markupsafe": {
            "hashes": [
                "sha256:00bc623926325b26bb9605ae9eae8a215691f33cae5df11ca5424f06f2d1f473",
                "sha256:09027a7803a62ca78792ad89403b1b7a73a01c8cb65909cd876f7fcebd79b161",
                "sha256:09c4b7f37d6c648cb13f9230d847adf22f8171b1ccc4d5682398e77f40309235",
                "sha256:1027c282dad077d0bae18be6794e6b6b8c91d58ed8a8d89a89d59693b9131db5",
                "sha256:13d3144e1e340870b25e7b10b98d779608c02016d5184cfb9927a9f10c689f42",
                "sha256:195d7d2c4fbb0ee8139a6cf67194f3973a6b3042d742ebe0a9ed36d8b6f0c07f",
                "sha256:22c178a091fc6630d0d045bdb5992d2dfe14e3259760e713c490da5323866c39",
                "sha256:24982cc2533820871eba85ba648cd53d8623687ff11cbb805be4ff7b4c971aff",
                "sha256:29872e92839765e546828bb7754a68c418d927cd064fd4708fab9fe9c8bb116b",
                "sha256:2beec1e0de6924ea551859edb9e7679da6e4870d32cb766240ce17e0a0ba2014",
                "sha256:3b8a6499709d29c2e2399569d96719a1b21dcd94410a586a18526b143ec8470f",
                "sha256:43a55c2930bbc139570ac2452adf3d70cdbb3cfe5912c71cdce1c2c6bbd9c5d1",
                "sha256:46c99d2de99945ec5cb54f23c8cd5689f6d7177305ebff350a58ce5f8de1669e",
                "sha256:500d4957e52ddc3351cabf489e79c91c17f6e0899158447047588650b5e69183",
                "sha256:535f6fc4d397c1563d08b88e485c3496cf5784e927af890fb3c3aac7f933ec66",
                "sha256:596510de112c685489095da617b5bcbbac7dd6384aeebeda4df6025d0256a81b",
                "sha256:62fe6c95e3ec8a7fad637b7f3d372c15ec1caa01ab47926cfdf7a75b40e0eac1",
                "sha256:6788b695d50a51edb699cb55e35487e430fa21f1ed838122d722e0ff0ac5ba15",
                "sha256:6dd73240d2af64df90aa7c4e7481e23825ea70af4b4922f8ede5b9e35f78a3b1",
                "sha256:6f1e273a344928347c1290119b493a1f0303c52f5a5eae5f16d74f48c15d4a85",
                "sha256:6fffc775d90dcc9aed1b89219549b329a9250d918fd0b8fa8d93d154918422e1",
                "sha256:717ba8fe3ae9cc0006d7c451f0bb265ee07739daf76355d06366154ee68d221e",
                "sha256:79855e1c5b8da654cf486b830bd42c06e8780cea587384cf6545b7d9ac013a0b",
                "sha256:7c1699dfe0cf8ff607dbdcc1e9b9af1755371f92a68f706051cc8c37d447c905",
                "sha256:7fed13866cf14bba33e7176717346713881f56d9d2bcebab207f7a036f41b850",
                "sha256:84dee80c15f1b560d55bcfe6d47b27d070b4681c699c572af2e3c7cc90a3b8e0",
                "sha256:88e5fcfb52ee7b911e8bb6d6aa2fd21fbecc674eadd44118a9cc3863f938e735",
                "sha256:8defac2f2ccd6805ebf65f5eeb132adcf2ab57aa11fdf4c0dd5169a004710e7d",
                "sha256:98bae9582248d6cf62321dcb52aaf5d9adf0bad3b40582925ef7c7f0ed85fceb",
                "sha256:98c7086708b163d425c67c7a91bad6e466bb99d797aa64f965e9d25c12111a5e",
                "sha256:9add70b36c5666a2ed02b43b335fe19002ee5235efd4b8a89bfcf9005bebac0d",
                "sha256:9bf40443012702a1d2070043cb6291650a0841ece432556f784f004937f0f32c",
                "sha256:a6a744282b7718a2a62d2ed9d993cad6f5f585605ad352c11de459f4108df0a1",
                "sha256:acf08ac40292838b3cbbb06cfe9b2cb9ec78fce8baca31ddb87aaac2e2dc3bc2",
                "sha256:ade5e387d2ad0d7ebf59146cc00c8044acbd863725f887353a10df825fc8ae21",
                "sha256:b00c1de48212e4cc9603895652c5c410df699856a2853135b3967591e4beebc2",
                "sha256:b1282f8c00509d99fef04d8ba936b156d419be841854fe901d8ae224c59f0be5",
                "sha256:b1dba4527182c95a0db8b6060cc98ac49b9e2f5e64320e2b56e47cb2831978c7",
                "sha256:b2051432115498d3562c084a49bba65d97cf251f5a331c64a12ee7e04dacc51b",
                "sha256:b7d644ddb4dbd407d31ffb699f1d140bc35478da613b441c582aeb7c43838dd8",
                "sha256:ba59edeaa2fc6114428f1637ffff42da1e311e29382d81b339c1817d37ec93c6",
                "sha256:bf5aa3cbcfdf57fa2ee9cd1822c862ef23037f5c832ad09cfea57fa846dec193",
                "sha256:c8716a48d94b06bb3b2524c2b77e055fb313aeb4ea620c8dd03a105574ba704f",
                "sha256:caabedc8323f1e93231b52fc32bdcde6db817623d33e100708d9a68e1f53b26b",
                "sha256:cd5df75523866410809ca100dc9681e301e3c27567cf498077e8551b6d20e42f",
                "sha256:cdb132fc825c38e1aeec2c8aa9338310d29d337bebbd7baa06889d09a60a1fa2",
                "sha256:d53bc011414228441014aa71dbec320c66468c1030aae3a6e29778a3382d96e5",
                "sha256:d73a845f227b0bfe8a7455ee623525ee656a9e2e749e4742706d80a6065d5e2c",
                "sha256:d9be0ba6c527163cbed5e0857c451fcd092ce83947944d6c14bc95441203f032",
                "sha256:e249096428b3ae81b08327a63a485ad0878de3fb939049038579ac0ef61e17e7",
                "sha256:e8313f01ba26fbbe36c7be1966a7b7424942f670f38e666995b88d012765b9be",
                "sha256:feb7b34d6325451ef96bc0e36e1a6c0c1c64bc1fbec4b854f4529e51887b1621"
            ],
            "markers": "python_version >= '2.7' and python_version not in '3.0, 3.1, 3.2, 3.3'",
            "version": "==1.1.1"
=======
                "sha256:17e0967ba374fc24141738c69736da90e94419338fd4c7c7bef01ee26b339653",
                "sha256:1fee665d2638491f4d6e55bd483e15ef21f6c8c2095f235fef72601021e64f61",
                "sha256:22ddd618cefe54305df49e4c069fa65715be4ad0e78e8d252a33debf00f6ede2",
                "sha256:24a5045889cc2729033b3e604d496c2b6f588c754f7a62027ad4437a7ecc4837",
                "sha256:410283732af311b51b837894fa2f24f2c0039aa7f220135192b38fcc42bd43d3",
                "sha256:4732c765372bd78a2d6b2150a6e99d00a78ec963375f236979c0626b97ed8e43",
                "sha256:489000d368377571c6f982fba6497f2aa13c6d1facc40660963da62f5c379726",
                "sha256:4f60460e9f1eb632584c9685bccea152f4ac2130e299784dbaf9fae9f49891b3",
                "sha256:5743a5ab42ae40caa8421b320ebf3a998f89c85cdc8376d6b2e00bd12bd1b587",
                "sha256:85fb7608121fd5621cc4377a8961d0b32ccf84a7285b4f1d21988b2eae2868e8",
                "sha256:9698110e36e2df951c7c36b6729e96429c9c32b3331989ef19976592c5f3c77a",
                "sha256:9d397bf41caad3f489e10774667310d73cb9c4258e9aed94b9ec734b34b495fd",
                "sha256:b579f8acbf2bdd9ea200b1d5dea36abd93cabf56cf626ab9c744a432e15c815f",
                "sha256:b865b01a2e7f96db0c5d12cfea590f98d8c5ba64ad222300d93ce6ff9138bcad",
                "sha256:bf34e368e8dd976423396555078def5cfc3039ebc6fc06d1ae2c5a65eebbcde4",
                "sha256:c6938967f8528b3668622a9ed3b31d145fab161a32f5891ea7b84f6b790be05b",
                "sha256:d1c2676e3d840852a2de7c7d5d76407c772927addff8d742b9808fe0afccebdf",
                "sha256:d7124f52f3bd259f510651450e18e0fd081ed82f3c08541dffc7b94b883aa981",
                "sha256:d900d949b707778696fdf01036f58c9876a0d8bfe116e8d220cfd4b15f14e741",
                "sha256:ebfd274dcd5133e0afae738e6d9da4323c3eb021b3e13052d8cbd0e457b1256e",
                "sha256:ed361bb83436f117f9917d282a456f9e5009ea12fd6de8742d1a4752c3017e93",
                "sha256:f5144c75445ae3ca2057faac03fda5a902eff196702b0a24daf1d6ce0650514b"
            ],
            "markers": "python_version >= '2.7' and python_version not in '3.0, 3.1, 3.2, 3.3, 3.4, 3.5'",
            "version": "==1.6.0"
>>>>>>> c9e2d47c
        },
        "mccabe": {
            "hashes": [
                "sha256:ab8a6258860da4b6677da4bd2fe5dc2c659cff31b3ee4f7f5d64e79735b80d42",
                "sha256:dd8d182285a0fe56bace7f45b5e7d1a6ebcbf524e8f3bd87eb0f125271b8831f"
            ],
            "version": "==0.6.1"
        },
        "mistune": {
            "hashes": [
                "sha256:59a3429db53c50b5c6bcc8a07f8848cb00d7dc8bdb431a4ab41920d201d4756e",
                "sha256:88a1051873018da288eee8538d476dffe1262495144b33ecb586c4ab266bb8d4"
            ],
            "version": "==0.8.4"
        },
        "mypy": {
            "hashes": [
                "sha256:0d0a87c0e7e3a9becdfbe936c981d32e5ee0ccda3e0f07e1ef2c3d1a817cf73e",
                "sha256:25adde9b862f8f9aac9d2d11971f226bd4c8fbaa89fb76bdadb267ef22d10064",
                "sha256:28fb5479c494b1bab244620685e2eb3c3f988d71fd5d64cc753195e8ed53df7c",
                "sha256:2f9b3407c58347a452fc0736861593e105139b905cca7d097e413453a1d650b4",
                "sha256:33f159443db0829d16f0a8d83d94df3109bb6dd801975fe86bacb9bf71628e97",
                "sha256:3f2aca7f68580dc2508289c729bd49ee929a436208d2b2b6aab15745a70a57df",
                "sha256:499c798053cdebcaa916eef8cd733e5584b5909f789de856b482cd7d069bdad8",
                "sha256:4eec37370483331d13514c3f55f446fc5248d6373e7029a29ecb7b7494851e7a",
                "sha256:552a815579aa1e995f39fd05dde6cd378e191b063f031f2acfe73ce9fb7f9e56",
                "sha256:5873888fff1c7cf5b71efbe80e0e73153fe9212fafdf8e44adfe4c20ec9f82d7",
                "sha256:61a3d5b97955422964be6b3baf05ff2ce7f26f52c85dd88db11d5e03e146a3a6",
                "sha256:674e822aa665b9fd75130c6c5f5ed9564a38c6cea6a6432ce47eafb68ee578c5",
                "sha256:7ce3175801d0ae5fdfa79b4f0cfed08807af4d075b402b7e294e6aa72af9aa2a",
                "sha256:9743c91088d396c1a5a3c9978354b61b0382b4e3c440ce83cf77994a43e8c521",
                "sha256:9f94aac67a2045ec719ffe6111df543bac7874cee01f41928f6969756e030564",
                "sha256:a26f8ec704e5a7423c8824d425086705e381b4f1dfdef6e3a1edab7ba174ec49",
                "sha256:abf7e0c3cf117c44d9285cc6128856106183938c68fd4944763003decdcfeb66",
                "sha256:b09669bcda124e83708f34a94606e01b614fa71931d356c1f1a5297ba11f110a",
                "sha256:cd07039aa5df222037005b08fbbfd69b3ab0b0bd7a07d7906de75ae52c4e3119",
                "sha256:d23e0ea196702d918b60c8288561e722bf437d82cb7ef2edcd98cfa38905d506",
                "sha256:d65cc1df038ef55a99e617431f0553cd77763869eebdf9042403e16089fe746c",
                "sha256:d7da2e1d5f558c37d6e8c1246f1aec1e7349e4913d8fb3cb289a35de573fe2eb"
            ],
<<<<<<< HEAD
            "markers": "python_version >= '3.8' and python_version < '3.9'",
=======
            "markers": "python_version >= '3.9'",
>>>>>>> c9e2d47c
            "version": "==0.812"
        },
        "mypy-extensions": {
            "hashes": [
                "sha256:090fedd75945a69ae91ce1303b5824f428daf5a028d2f6ab8a299250a846f15d",
                "sha256:2d82818f5bb3e369420cb3c4060a7970edba416647068eb4c5343488a6c604a8"
            ],
            "version": "==0.4.3"
        },
        "nbclient": {
            "hashes": [
                "sha256:db17271330c68c8c88d46d72349e24c147bb6f34ec82d8481a8f025c4d26589c",
                "sha256:e79437364a2376892b3f46bedbf9b444e5396cfb1bc366a472c37b48e9551500"
            ],
            "markers": "python_full_version >= '3.6.1'",
            "version": "==0.5.3"
        },
        "nbconvert": {
            "hashes": [
                "sha256:39e9f977920b203baea0be67eea59f7b37a761caa542abe80f5897ce3cf6311d",
                "sha256:cbbc13a86dfbd4d1b5dee106539de0795b4db156c894c2c5dc382062bbc29002"
            ],
            "index": "pypi",
            "version": "==6.0.7"
        },
        "nbformat": {
            "hashes": [
                "sha256:1d223e64a18bfa7cdf2db2e9ba8a818312fc2a0701d2e910b58df66809385a56",
                "sha256:3949fdc8f5fa0b1afca16fb307546e78494fa7a7bceff880df8168eafda0e7ac"
            ],
            "markers": "python_version >= '3.5'",
            "version": "==5.1.2"
        },
        "nest-asyncio": {
            "hashes": [
                "sha256:76d6e972265063fe92a90b9cc4fb82616e07d586b346ed9d2c89a4187acea39c",
                "sha256:afc5a1c515210a23c461932765691ad39e8eba6551c055ac8d5546e69250d0aa"
            ],
            "markers": "python_version >= '3.5'",
            "version": "==1.5.1"
        },
        "packaging": {
            "hashes": [
                "sha256:5b327ac1320dc863dca72f4514ecc086f31186744b84a230374cc1fd776feae5",
                "sha256:67714da7f7bc052e064859c05c595155bd1ee9f69f76557e21f051443c20947a"
<<<<<<< HEAD
            ],
            "markers": "python_version >= '2.7' and python_version not in '3.0, 3.1, 3.2, 3.3'",
            "version": "==20.9"
        },
        "pandocfilters": {
            "hashes": [
                "sha256:bc63fbb50534b4b1f8ebe1860889289e8af94a23bff7445259592df25a3906eb"
            ],
            "version": "==1.4.3"
        },
        "parso": {
            "hashes": [
                "sha256:15b00182f472319383252c18d5913b69269590616c947747bc50bf4ac768f410",
                "sha256:8519430ad07087d4c997fda3a7918f7cfa27cb58972a8c89c2a0295a1c940e9e"
            ],
            "markers": "python_version >= '3.6'",
            "version": "==0.8.1"
        },
        "pexpect": {
            "hashes": [
                "sha256:0b48a55dcb3c05f3329815901ea4fc1537514d6ba867a152b581d69ae3710937",
                "sha256:fc65a43959d153d0114afe13997d439c22823a27cefceb5ff35c2178c6784c0c"
            ],
            "markers": "sys_platform != 'win32'",
            "version": "==4.8.0"
        },
        "pickleshare": {
            "hashes": [
                "sha256:87683d47965c1da65cdacaf31c8441d12b8044cdec9aca500cd78fc2c683afca",
                "sha256:9649af414d74d4df115d5d718f82acb59c9d418196b7b4290ed47a12ce62df56"
            ],
            "version": "==0.7.5"
=======
            ],
            "markers": "python_version >= '2.7' and python_version not in '3.0, 3.1, 3.2, 3.3'",
            "version": "==20.9"
>>>>>>> c9e2d47c
        },
        "pluggy": {
            "hashes": [
                "sha256:15b2acde666561e1298d71b523007ed7364de07029219b604cf808bfa1c765b0",
                "sha256:966c145cd83c96502c3c3868f50408687b38434af77734af1e9ca461a4081d2d"
            ],
            "markers": "python_version >= '2.7' and python_version not in '3.0, 3.1, 3.2, 3.3'",
            "version": "==0.13.1"
        },
        "prompt-toolkit": {
            "hashes": [
                "sha256:4cea7d09e46723885cb8bc54678175453e5071e9449821dce6f017b1d1fbfc1a",
                "sha256:9397a7162cf45449147ad6042fa37983a081b8a73363a5253dd4072666333137"
            ],
            "markers": "python_full_version >= '3.6.1'",
            "version": "==3.0.17"
        },
        "ptyprocess": {
            "hashes": [
                "sha256:4b41f3967fce3af57cc7e94b888626c18bf37a083e3651ca8feeb66d492fef35",
                "sha256:5c5d0a3b48ceee0b48485e0c26037c0acd7d29765ca3fbb5cb3831d347423220"
            ],
            "version": "==0.7.0"
        },
        "py": {
            "hashes": [
                "sha256:21b81bda15b66ef5e1a777a21c4dcd9c20ad3efd0b3f817e7a809035269e1bd3",
                "sha256:3b80836aa6d1feeaa108e046da6423ab8f6ceda6468545ae8d02d9d58d18818a"
            ],
            "markers": "python_version >= '2.7' and python_version not in '3.0, 3.1, 3.2, 3.3'",
            "version": "==1.10.0"
        },
        "pycodestyle": {
            "hashes": [
                "sha256:514f76d918fcc0b55c6680472f0a37970994e07bbb80725808c17089be302068",
                "sha256:c389c1d06bf7904078ca03399a4816f974a1d590090fecea0c63ec26ebaf1cef"
            ],
            "markers": "python_version >= '2.7' and python_version not in '3.0, 3.1, 3.2, 3.3'",
<<<<<<< HEAD
            "version": "==2.6.0"
=======
            "version": "==2.7.0"
>>>>>>> c9e2d47c
        },
        "pyflakes": {
            "hashes": [
                "sha256:7893783d01b8a89811dd72d7dfd4d84ff098e5eed95cfa8905b22bbffe52efc3",
                "sha256:f5bc8ecabc05bb9d291eb5203d6810b49040f6ff446a756326104746cc00c1db"
            ],
            "markers": "python_version >= '2.7' and python_version not in '3.0, 3.1, 3.2, 3.3'",
<<<<<<< HEAD
            "version": "==2.2.0"
=======
            "version": "==2.3.1"
>>>>>>> c9e2d47c
        },
        "pygments": {
            "hashes": [
                "sha256:2656e1a6edcdabf4275f9a3640db59fd5de107d88e8663c5d4e9a0fa62f77f94",
                "sha256:534ef71d539ae97d4c3a4cf7d6f110f214b0e687e92f9cb9d2a3b0d3101289c8"
            ],
            "markers": "python_version >= '3.5'",
            "version": "==2.8.1"
        },
        "pylint": {
            "hashes": [
<<<<<<< HEAD
                "sha256:0e21d3b80b96740909d77206d741aa3ce0b06b41be375d92e1f3244a274c1f8a",
                "sha256:d09b0b07ba06bcdff463958f53f23df25e740ecd81895f7d2699ec04bbd8dc3b"
            ],
            "markers": "python_version ~= '3.6'",
            "version": "==2.7.2"
=======
                "sha256:209d712ec870a0182df034ae19f347e725c1e615b2269519ab58a35b3fcbbe7a",
                "sha256:bd38914c7731cdc518634a8d3c5585951302b6e2b6de60fbb3f7a0220e21eeee"
            ],
            "markers": "python_version ~= '3.6'",
            "version": "==2.7.4"
>>>>>>> c9e2d47c
        },
        "pyparsing": {
            "hashes": [
                "sha256:c203ec8783bf771a155b207279b9bccb8dea02d8f0c9e5f8ead507bc3246ecc1",
                "sha256:ef9d7589ef3c200abe66653d3f1ab1033c3c419ae9b9bdb1240a85b024efc88b"
            ],
            "markers": "python_version >= '2.6' and python_version not in '3.0, 3.1, 3.2, 3.3'",
            "version": "==2.4.7"
        },
        "pyrsistent": {
            "hashes": [
                "sha256:2e636185d9eb976a18a8a8e96efce62f2905fea90041958d8cc2a189756ebf3e"
            ],
            "markers": "python_version >= '3.5'",
            "version": "==0.17.3"
        },
        "pytest": {
            "hashes": [
                "sha256:9d1edf9e7d0b84d72ea3dbcdfd22b35fb543a5e8f2a60092dd578936bf63d7f9",
                "sha256:b574b57423e818210672e07ca1fa90aaf194a4f63f3ab909a2c67ebb22913839"
            ],
            "markers": "python_version >= '3.6'",
            "version": "==6.2.2"
        },
        "pytest-cov": {
            "hashes": [
                "sha256:359952d9d39b9f822d9d29324483e7ba04a3a17dd7d05aa6beb7ea01e359e5f7",
                "sha256:bdb9fdb0b85a7cc825269a4c56b48ccaa5c7e365054b6038772c32ddcdc969da"
            ],
            "index": "pypi",
            "version": "==2.11.1"
        },
        "pytest-flake8": {
            "hashes": [
                "sha256:c28cf23e7d359753c896745fd4ba859495d02e16c84bac36caa8b1eec58f5bc1",
                "sha256:f0259761a903563f33d6f099914afef339c085085e643bee8343eb323b32dd6b"
            ],
            "index": "pypi",
            "version": "==1.0.7"
        },
        "pytest-mypy": {
            "hashes": [
<<<<<<< HEAD
                "sha256:63d418a4fea7d598ac40b659723c00804d16a251d90a5cfbca213eeba5aaf01c",
                "sha256:8d2112972c1debf087943f48963a0daf04f3424840aea0cf437cc97053b1b0ef"
            ],
            "index": "pypi",
            "version": "==0.8.0"
=======
                "sha256:1fa55723a4bf1d054fcba1c3bd694215a2a65cc95ab10164f5808afd893f3b11",
                "sha256:6e68e8eb7ceeb7d1c83a1590912f784879f037b51adfb9c17b95c6b2fc57466b"
            ],
            "index": "pypi",
            "version": "==0.8.1"
>>>>>>> c9e2d47c
        },
        "pytest-pylint": {
            "hashes": [
                "sha256:790c7a8019fab08e59bd3812db1657a01995a975af8b1c6ce95b9aa39d61da27",
                "sha256:b63aaf8b80ff33c8ceaa7f68323ed04102c7790093ccf6bdb261a4c2dc6fd564"
            ],
            "index": "pypi",
            "version": "==0.18.0"
        },
        "pytest-travis-fold": {
            "hashes": [
                "sha256:3fe15aa21ed14275e5a77814339281b3b618e350b98a43e7ac5d5bdcad8202cb",
                "sha256:5607df571232b257be644400be559afb9148af3a27576f8080f56cee915771b2"
            ],
            "index": "pypi",
            "version": "==1.3.0"
        },
        "python-dateutil": {
            "hashes": [
                "sha256:73ebfe9dbf22e832286dafa60473e4cd239f8592f699aa5adaf10050e6e1823c",
                "sha256:75bb3f31ea686f1197762692a9ee6a7550b59fc6ca3a1f4b5d7e32fb98e2da2a"
            ],
            "markers": "python_version >= '2.7' and python_version not in '3.0, 3.1, 3.2, 3.3'",
            "version": "==2.8.1"
        },
        "pyzmq": {
            "hashes": [
                "sha256:13465c1ff969cab328bc92f7015ce3843f6e35f8871ad79d236e4fbc85dbe4cb",
                "sha256:23a74de4b43c05c3044aeba0d1f3970def8f916151a712a3ac1e5cd9c0bc2902",
                "sha256:26380487eae4034d6c2a3fb8d0f2dff6dd0d9dd711894e8d25aa2d1938950a33",
                "sha256:279cc9b51db48bec2db146f38e336049ac5a59e5f12fb3a8ad864e238c1c62e3",
                "sha256:2f971431aaebe0a8b54ac018e041c2f0b949a43745444e4dadcc80d0f0ef8457",
                "sha256:30df70f81fe210506aa354d7fd486a39b87d9f7f24c3d3f4f698ec5d96b8c084",
                "sha256:33acd2b9790818b9d00526135acf12790649d8d34b2b04d64558b469c9d86820",
                "sha256:38e3dca75d81bec4f2defa14b0a65b74545812bb519a8e89c8df96bbf4639356",
                "sha256:3e29f9cf85a40d521d048b55c63f59d6c772ac1c4bf51cdfc23b62a62e377c33",
                "sha256:3ef50d74469b03725d781a2a03c57537d86847ccde587130fe35caafea8f75c6",
                "sha256:4231943514812dfb74f44eadcf85e8dd8cf302b4d0bce450ce1357cac88dbfdc",
                "sha256:4f34a173f813b38b83f058e267e30465ed64b22cd0cf6bad21148d3fa718f9bb",
                "sha256:532af3e6dddea62d9c49062ece5add998c9823c2419da943cf95589f56737de0",
                "sha256:581787c62eaa0e0db6c5413cedc393ebbadac6ddfd22e1cf9a60da23c4f1a4b2",
                "sha256:60e63577b85055e4cc43892fecd877b86695ee3ef12d5d10a3c5d6e77a7cc1a3",
                "sha256:61e4bb6cd60caf1abcd796c3f48395e22c5b486eeca6f3a8797975c57d94b03e",
                "sha256:6d4163704201fff0f3ab0cd5d7a0ea1514ecfffd3926d62ec7e740a04d2012c7",
                "sha256:7026f0353977431fc884abd4ac28268894bd1a780ba84bb266d470b0ec26d2ed",
                "sha256:763c175294d861869f18eb42901d500eda7d3fa4565f160b3b2fd2678ea0ebab",
                "sha256:81e7df0da456206201e226491aa1fc449da85328bf33bbeec2c03bb3a9f18324",
                "sha256:9221783dacb419604d5345d0e097bddef4459a9a95322de6c306bf1d9896559f",
                "sha256:a558c5bc89d56d7253187dccc4e81b5bb0eac5ae9511eb4951910a1245d04622",
                "sha256:b25e5d339550a850f7e919fe8cb4c8eabe4c917613db48dab3df19bfb9a28969",
                "sha256:b62ea18c0458a65ccd5be90f276f7a5a3f26a6dea0066d948ce2fa896051420f",
                "sha256:c0cde362075ee8f3d2b0353b283e203c2200243b5a15d5c5c03b78112a17e7d4",
                "sha256:c5e29fe4678f97ce429f076a2a049a3d0b2660ada8f2c621e5dc9939426056dd",
                "sha256:d18ddc6741b51f3985978f2fda57ddcdae359662d7a6b395bc8ff2292fca14bd",
                "sha256:da7d4d4c778c86b60949d17531e60c54ed3726878de8a7f8a6d6e7f8cc8c3205",
                "sha256:f52070871a0fd90a99130babf21f8af192304ec1e995bec2a9533efc21ea4452",
                "sha256:f5831eff6b125992ec65d973f5151c48003b6754030094723ac4c6e80a97c8c4",
                "sha256:f7f63ce127980d40f3e6a5fdb87abf17ce1a7c2bd8bf2c7560e1bbce8ab1f92d",
                "sha256:ff1ea14075bbddd6f29bf6beb8a46d0db779bcec6b9820909584081ec119f8fd"
            ],
            "markers": "python_version >= '3.6'",
            "version": "==22.0.3"
        },
        "requests": {
            "hashes": [
                "sha256:27973dd4a904a4f13b263a19c866c13b92a39ed1c964655f025f3f8d3d75b804",
                "sha256:c210084e36a42ae6b9219e00e48287def368a26d03a048ddad7bfee44f75871e"
            ],
            "markers": "python_version >= '2.7' and python_version not in '3.0, 3.1, 3.2, 3.3, 3.4'",
            "version": "==2.25.1"
<<<<<<< HEAD
        },
        "six": {
            "hashes": [
                "sha256:30639c035cdb23534cd4aa2dd52c3bf48f06e5f4a941509c8bafd8ce11080259",
                "sha256:8b74bedcbbbaca38ff6d7491d76f2b06b3592611af620f8426e82dddb04a5ced"
            ],
            "markers": "python_version >= '2.7' and python_version not in '3.0, 3.1, 3.2, 3.3'",
            "version": "==1.15.0"
=======
>>>>>>> c9e2d47c
        },
        "testpath": {
            "hashes": [
<<<<<<< HEAD
                "sha256:60e0a3261c149755f4399a1fff7d37523179a70fdc3abdf78de9fc2604aeec7e",
                "sha256:bfcf9411ef4bf3db7579063e0546938b1edda3d69f4e1fb8756991f5951f85d4"
            ],
            "version": "==0.4.4"
        },
        "toml": {
            "hashes": [
                "sha256:806143ae5bfb6a3c6e736a764057db0e6a0e05e338b5630894a5f779cabb4f9b",
                "sha256:b3bda1d108d5dd99f4a20d24d9c348e91c4db7ab1b749200bded2f839ccbe68f"
            ],
            "markers": "python_version >= '2.6' and python_version not in '3.0, 3.1, 3.2, 3.3'",
            "version": "==0.10.2"
        },
        "tornado": {
            "hashes": [
                "sha256:0a00ff4561e2929a2c37ce706cb8233b7907e0cdc22eab98888aca5dd3775feb",
                "sha256:0d321a39c36e5f2c4ff12b4ed58d41390460f798422c4504e09eb5678e09998c",
                "sha256:1e8225a1070cd8eec59a996c43229fe8f95689cb16e552d130b9793cb570a288",
                "sha256:20241b3cb4f425e971cb0a8e4ffc9b0a861530ae3c52f2b0434e6c1b57e9fd95",
                "sha256:25ad220258349a12ae87ede08a7b04aca51237721f63b1808d39bdb4b2164558",
                "sha256:33892118b165401f291070100d6d09359ca74addda679b60390b09f8ef325ffe",
                "sha256:33c6e81d7bd55b468d2e793517c909b139960b6c790a60b7991b9b6b76fb9791",
                "sha256:3447475585bae2e77ecb832fc0300c3695516a47d46cefa0528181a34c5b9d3d",
                "sha256:34ca2dac9e4d7afb0bed4677512e36a52f09caa6fded70b4e3e1c89dbd92c326",
                "sha256:3e63498f680547ed24d2c71e6497f24bca791aca2fe116dbc2bd0ac7f191691b",
                "sha256:548430be2740e327b3fe0201abe471f314741efcb0067ec4f2d7dcfb4825f3e4",
                "sha256:6196a5c39286cc37c024cd78834fb9345e464525d8991c21e908cc046d1cc02c",
                "sha256:61b32d06ae8a036a6607805e6720ef00a3c98207038444ba7fd3d169cd998910",
                "sha256:6286efab1ed6e74b7028327365cf7346b1d777d63ab30e21a0f4d5b275fc17d5",
                "sha256:65d98939f1a2e74b58839f8c4dab3b6b3c1ce84972ae712be02845e65391ac7c",
                "sha256:66324e4e1beede9ac79e60f88de548da58b1f8ab4b2f1354d8375774f997e6c0",
                "sha256:6c77c9937962577a6a76917845d06af6ab9197702a42e1346d8ae2e76b5e3675",
                "sha256:70dec29e8ac485dbf57481baee40781c63e381bebea080991893cd297742b8fd",
                "sha256:7250a3fa399f08ec9cb3f7b1b987955d17e044f1ade821b32e5f435130250d7f",
                "sha256:748290bf9112b581c525e6e6d3820621ff020ed95af6f17fedef416b27ed564c",
                "sha256:7da13da6f985aab7f6f28debab00c67ff9cbacd588e8477034c0652ac141feea",
                "sha256:8f959b26f2634a091bb42241c3ed8d3cedb506e7c27b8dd5c7b9f745318ddbb6",
                "sha256:9de9e5188a782be6b1ce866e8a51bc76a0fbaa0e16613823fc38e4fc2556ad05",
                "sha256:a48900ecea1cbb71b8c71c620dee15b62f85f7c14189bdeee54966fbd9a0c5bd",
                "sha256:b87936fd2c317b6ee08a5741ea06b9d11a6074ef4cc42e031bc6403f82a32575",
                "sha256:c77da1263aa361938476f04c4b6c8916001b90b2c2fdd92d8d535e1af48fba5a",
                "sha256:cb5ec8eead331e3bb4ce8066cf06d2dfef1bfb1b2a73082dfe8a161301b76e37",
                "sha256:cc0ee35043162abbf717b7df924597ade8e5395e7b66d18270116f8745ceb795",
                "sha256:d14d30e7f46a0476efb0deb5b61343b1526f73ebb5ed84f23dc794bdb88f9d9f",
                "sha256:d371e811d6b156d82aa5f9a4e08b58debf97c302a35714f6f45e35139c332e32",
                "sha256:d3d20ea5782ba63ed13bc2b8c291a053c8d807a8fa927d941bd718468f7b950c",
                "sha256:d3f7594930c423fd9f5d1a76bee85a2c36fd8b4b16921cae7e965f22575e9c01",
                "sha256:dcef026f608f678c118779cd6591c8af6e9b4155c44e0d1bc0c87c036fb8c8c4",
                "sha256:e0791ac58d91ac58f694d8d2957884df8e4e2f6687cdf367ef7eb7497f79eaa2",
                "sha256:e385b637ac3acaae8022e7e47dfa7b83d3620e432e3ecb9a3f7f58f150e50921",
                "sha256:e519d64089b0876c7b467274468709dadf11e41d65f63bba207e04217f47c085",
                "sha256:e7229e60ac41a1202444497ddde70a48d33909e484f96eb0da9baf8dc68541df",
                "sha256:ed3ad863b1b40cd1d4bd21e7498329ccaece75db5a5bf58cd3c9f130843e7102",
                "sha256:f0ba29bafd8e7e22920567ce0d232c26d4d47c8b5cf4ed7b562b5db39fa199c5",
                "sha256:fa2ba70284fa42c2a5ecb35e322e68823288a4251f9ba9cc77be04ae15eada68",
                "sha256:fba85b6cd9c39be262fcd23865652920832b61583de2a2ca907dbd8e8a8c81e5"
            ],
            "markers": "python_version >= '3.5'",
            "version": "==6.1"
        },
        "traitlets": {
            "hashes": [
                "sha256:178f4ce988f69189f7e523337a3e11d91c786ded9360174a3d9ca83e79bc5396",
                "sha256:69ff3f9d5351f31a7ad80443c2674b7099df13cc41fc5fa6e2f6d3b0330b0426"
            ],
            "markers": "python_version >= '3.7'",
            "version": "==5.0.5"
=======
                "sha256:806143ae5bfb6a3c6e736a764057db0e6a0e05e338b5630894a5f779cabb4f9b",
                "sha256:b3bda1d108d5dd99f4a20d24d9c348e91c4db7ab1b749200bded2f839ccbe68f"
            ],
            "markers": "python_version >= '2.6' and python_version not in '3.0, 3.1, 3.2, 3.3'",
            "version": "==0.10.2"
>>>>>>> c9e2d47c
        },
        "typed-ast": {
            "hashes": [
                "sha256:07d49388d5bf7e863f7fa2f124b1b1d89d8aa0e2f7812faff0a5658c01c59aa1",
                "sha256:14bf1522cdee369e8f5581238edac09150c765ec1cb33615855889cf33dcb92d",
                "sha256:240296b27397e4e37874abb1df2a608a92df85cf3e2a04d0d4d61055c8305ba6",
                "sha256:36d829b31ab67d6fcb30e185ec996e1f72b892255a745d3a82138c97d21ed1cd",
                "sha256:37f48d46d733d57cc70fd5f30572d11ab8ed92da6e6b28e024e4a3edfb456e37",
                "sha256:4c790331247081ea7c632a76d5b2a265e6d325ecd3179d06e9cf8d46d90dd151",
                "sha256:5dcfc2e264bd8a1db8b11a892bd1647154ce03eeba94b461effe68790d8b8e07",
                "sha256:7147e2a76c75f0f64c4319886e7639e490fee87c9d25cb1d4faef1d8cf83a440",
                "sha256:7703620125e4fb79b64aa52427ec192822e9f45d37d4b6625ab37ef403e1df70",
                "sha256:8368f83e93c7156ccd40e49a783a6a6850ca25b556c0fa0240ed0f659d2fe496",
                "sha256:84aa6223d71012c68d577c83f4e7db50d11d6b1399a9c779046d75e24bed74ea",
                "sha256:85f95aa97a35bdb2f2f7d10ec5bbdac0aeb9dafdaf88e17492da0504de2e6400",
                "sha256:8db0e856712f79c45956da0c9a40ca4246abc3485ae0d7ecc86a20f5e4c09abc",
                "sha256:9044ef2df88d7f33692ae3f18d3be63dec69c4fb1b5a4a9ac950f9b4ba571606",
                "sha256:963c80b583b0661918718b095e02303d8078950b26cc00b5e5ea9ababe0de1fc",
                "sha256:987f15737aba2ab5f3928c617ccf1ce412e2e321c77ab16ca5a293e7bbffd581",
                "sha256:9ec45db0c766f196ae629e509f059ff05fc3148f9ffd28f3cfe75d4afb485412",
                "sha256:9fc0b3cb5d1720e7141d103cf4819aea239f7d136acf9ee4a69b047b7986175a",
                "sha256:a2c927c49f2029291fbabd673d51a2180038f8cd5a5b2f290f78c4516be48be2",
                "sha256:a38878a223bdd37c9709d07cd357bb79f4c760b29210e14ad0fb395294583787",
                "sha256:b4fcdcfa302538f70929eb7b392f536a237cbe2ed9cba88e3bf5027b39f5f77f",
                "sha256:c0c74e5579af4b977c8b932f40a5464764b2f86681327410aa028a22d2f54937",
                "sha256:c1c876fd795b36126f773db9cbb393f19808edd2637e00fd6caba0e25f2c7b64",
                "sha256:c9aadc4924d4b5799112837b226160428524a9a45f830e0d0f184b19e4090487",
                "sha256:cc7b98bf58167b7f2db91a4327da24fb93368838eb84a44c472283778fc2446b",
                "sha256:cf54cfa843f297991b7388c281cb3855d911137223c6b6d2dd82a47ae5125a41",
                "sha256:d003156bb6a59cda9050e983441b7fa2487f7800d76bdc065566b7d728b4581a",
                "sha256:d175297e9533d8d37437abc14e8a83cbc68af93cc9c1c59c2c292ec59a0697a3",
                "sha256:d746a437cdbca200622385305aedd9aef68e8a645e385cc483bdc5e488f07166",
                "sha256:e683e409e5c45d5c9082dc1daf13f6374300806240719f95dc783d1fc942af10"
            ],
            "version": "==1.4.2"
        },
        "typing-extensions": {
            "hashes": [
                "sha256:7cb407020f00f7bfc3cb3e7881628838e69d8f3fcab2f64742a5e76b2f841918",
                "sha256:99d4073b617d30288f569d3f13d2bd7548c3a7e4c8de87db09a9d29bb3a4a60c",
                "sha256:dafc7639cde7f1b6e1acc0f457842a83e722ccca8eef5270af2d74792619a89f"
            ],
            "version": "==3.7.4.3"
        },
        "urllib3": {
            "hashes": [
<<<<<<< HEAD
                "sha256:1b465e494e3e0d8939b50680403e3aedaa2bc434b7d5af64dfd3c958d7f5ae80",
                "sha256:de3eedaad74a2683334e282005cd8d7f22f4d55fa690a2a1020a416cb0a47e73"
            ],
            "markers": "python_version >= '2.7' and python_version not in '3.0, 3.1, 3.2, 3.3, 3.4' and python_version < '4'",
            "version": "==1.26.3"
        },
        "wcwidth": {
            "hashes": [
                "sha256:beb4802a9cebb9144e99086eff703a642a13d6a0052920003a230f3294bbe784",
                "sha256:c4d647b99872929fdb7bdcaa4fbe7f01413ed3d98077df798530e5b04f116c83"
            ],
            "version": "==0.2.5"
        },
        "webencodings": {
            "hashes": [
                "sha256:a0af1213f3c2226497a97e2b3aa01a7e4bee4f403f95be16fc9acd2947514a78",
                "sha256:b36a1c245f2d304965eb4e0a82848379241dc04b865afcc4aab16748587e1923"
            ],
            "version": "==0.5.1"
=======
                "sha256:2f4da4594db7e1e110a944bb1b551fdf4e6c136ad42e4234131391e21eb5b0df",
                "sha256:e7b021f7241115872f92f43c6508082facffbd1c048e3c6e2bb9c2a157e28937"
            ],
            "markers": "python_version >= '2.7' and python_version not in '3.0, 3.1, 3.2, 3.3, 3.4' and python_version < '4'",
            "version": "==1.26.4"
>>>>>>> c9e2d47c
        },
        "wrapt": {
            "hashes": [
                "sha256:b62ffa81fb85f4332a4f609cab4ac40709470da05643a082ec1eb88e6d9b97d7"
            ],
            "version": "==1.12.1"
        }
    }
}<|MERGE_RESOLUTION|>--- conflicted
+++ resolved
@@ -1,11 +1,7 @@
 {
     "_meta": {
         "hash": {
-<<<<<<< HEAD
-            "sha256": "9502bd199ff59824a009b9000e186324cf2d44a32cb1d4112fe09e8a90f06ee5"
-=======
-            "sha256": "84514eaa824e81f15bb9f869b52210bd3b03fc7f9652a65896985f11d105ff74"
->>>>>>> c9e2d47c
+            "sha256": "6ae0ba076b6c20edb0cd3a1cff3a63507b8c3f4dc4d8d18c2aae05b8d4b7cfce"
         },
         "pipfile-spec": 6,
         "requires": {
@@ -146,12 +142,11 @@
     "develop": {
         "astroid": {
             "hashes": [
-<<<<<<< HEAD
-                "sha256:21d735aab248253531bb0f1e1e6d068f0ee23533e18ae8a6171ff892b98297cf",
-                "sha256:cfc35498ee64017be059ceffab0a25bedf7548ab76f2bea691c5565896e7128d"
+                "sha256:6b0ed1af831570e500e2437625979eaa3b36011f66ddfc4ce930128610258ca9",
+                "sha256:cd80bf957c49765dce6d92c43163ff9d2abc43132ce64d4b1b47717c6d2522df"
             ],
             "markers": "python_version >= '3.6'",
-            "version": "==2.5.1"
+            "version": "==2.5.2"
         },
         "async-generator": {
             "hashes": [
@@ -160,19 +155,11 @@
             ],
             "markers": "python_version >= '3.5'",
             "version": "==1.10"
-=======
-                "sha256:6b0ed1af831570e500e2437625979eaa3b36011f66ddfc4ce930128610258ca9",
-                "sha256:cd80bf957c49765dce6d92c43163ff9d2abc43132ce64d4b1b47717c6d2522df"
-            ],
-            "markers": "python_version >= '3.6'",
-            "version": "==2.5.2"
->>>>>>> c9e2d47c
         },
         "attrs": {
             "hashes": [
                 "sha256:31b2eced602aa8423c2aea9c76a724617ed67cf9513173fd3a4f03e3a929c7e6",
                 "sha256:832aa3cde19744e49938b91fea06d69ecb9e649c93ba974535d08ad92164f700"
-<<<<<<< HEAD
             ],
             "markers": "python_version >= '2.7' and python_version not in '3.0, 3.1, 3.2, 3.3'",
             "version": "==20.3.0"
@@ -191,11 +178,6 @@
             ],
             "markers": "python_version >= '2.7' and python_version not in '3.0, 3.1, 3.2, 3.3, 3.4'",
             "version": "==3.3.0"
-=======
-            ],
-            "markers": "python_version >= '2.7' and python_version not in '3.0, 3.1, 3.2, 3.3'",
-            "version": "==20.3.0"
->>>>>>> c9e2d47c
         },
         "certifi": {
             "hashes": [
@@ -267,7 +249,7 @@
                 "sha256:f0b278ce10936db1a37e6954e15a3730bea96a0997c26d7fee88e6c396c2086d",
                 "sha256:f11642dddbb0253cc8853254301b51390ba0081750a8ac03f20ea8103f0c56b6"
             ],
-            "markers": "python_version >= '2.7' and python_version not in '3.0, 3.1, 3.2, 3.3, 3.4' and python_version < '4'",
+            "markers": "python_version >= '2.7' and python_version not in '3.0, 3.1, 3.2, 3.3, 3.4' and python_version < '4.0'",
             "version": "==5.5"
         },
         "coveralls": {
@@ -277,14 +259,14 @@
             ],
             "index": "pypi",
             "version": "==3.0.1"
-<<<<<<< HEAD
         },
         "decorator": {
             "hashes": [
-                "sha256:41fa54c2a0cc4ba648be4fd43cff00aedf5b9465c9bf18d64325bc225f08f760",
-                "sha256:e3a62f0520172440ca0dcc823749319382e377f37f140a0b99ef45fecb84bfe7"
-            ],
-            "version": "==4.4.2"
+                "sha256:7280eff5351d7004144b1f302347328c3d06e84271dbe690a5dc4b17eb586994",
+                "sha256:cdd9d86d8aca11e4496f3cd26d48020db5a2fac247af0e918b3e0bbdb6e4a174"
+            ],
+            "markers": "python_version >= '3.5'",
+            "version": "==5.0.4"
         },
         "defusedxml": {
             "hashes": [
@@ -293,8 +275,6 @@
             ],
             "markers": "python_version >= '2.7' and python_version not in '3.0, 3.1, 3.2, 3.3, 3.4'",
             "version": "==0.7.1"
-=======
->>>>>>> c9e2d47c
         },
         "docopt": {
             "hashes": [
@@ -322,13 +302,8 @@
                 "sha256:12d05ab02614b6aee8df7c36b97d1a3b2372761222b19b58621355e82acddcff",
                 "sha256:78873e372b12b093da7b5e5ed302e8ad9e988b38b063b61ad937f26ca58fc5f0"
             ],
-<<<<<<< HEAD
-            "markers": "python_version >= '2.7' and python_version not in '3.0, 3.1, 3.2, 3.3'",
-            "version": "==3.8.4"
-=======
             "markers": "python_version >= '2.7' and python_version not in '3.0, 3.1, 3.2, 3.3, 3.4'",
             "version": "==3.9.0"
->>>>>>> c9e2d47c
         },
         "idna": {
             "hashes": [
@@ -347,19 +322,19 @@
         },
         "ipykernel": {
             "hashes": [
-                "sha256:98321abefdf0505fb3dc7601f60fc4087364d394bd8fad53107eb1adee9ff475",
-                "sha256:efd07253b54d84d26e0878d268c8c3a41582a18750da633c2febfd2ece0d467d"
-            ],
-            "index": "pypi",
-            "version": "==5.5.0"
+                "sha256:21abd584543759e49010975a4621603b3cf871b1039cb3879a14094717692614",
+                "sha256:a682e4f7affd86d9ce9b699d21bcab6d5ec9fbb2bfcb194f2706973b252bc509"
+            ],
+            "index": "pypi",
+            "version": "==5.5.3"
         },
         "ipython": {
             "hashes": [
-                "sha256:04323f72d5b85b606330b6d7e2dc8d2683ad46c3905e955aa96ecc7a99388e70",
-                "sha256:34207ffb2f653bced2bc8e3756c1db86e7d93e44ed049daae9814fed66d408ec"
+                "sha256:9c900332d4c5a6de534b4befeeb7de44ad0cc42e8327fa41b7685abde58cec74",
+                "sha256:c0ce02dfaa5f854809ab7413c601c4543846d9da81010258ecdab299b542d199"
             ],
             "markers": "python_version >= '3.7'",
-            "version": "==7.21.0"
+            "version": "==7.22.0"
         },
         "ipython-genutils": {
             "hashes": [
@@ -370,23 +345,14 @@
         },
         "isort": {
             "hashes": [
-<<<<<<< HEAD
-                "sha256:c729845434366216d320e936b8ad6f9d681aab72dc7cbc2d51bedc3582f3ad1e",
-                "sha256:fff4f0c04e1825522ce6949973e83110a6e907750cd92d128b0d14aaaadbffdc"
-            ],
-            "markers": "python_version >= '3.6' and python_version < '4'",
-            "version": "==5.7.0"
-=======
                 "sha256:0a943902919f65c5684ac4e0154b1ad4fac6dcaa5d9f3426b732f1c8b5419be6",
                 "sha256:2bb1680aad211e3c9944dbce1d4ba09a989f04e238296c87fe2139faa26d655d"
             ],
-            "markers": "python_version >= '3.6' and python_version < '4'",
+            "markers": "python_version >= '3.6' and python_version < '4.0'",
             "version": "==5.8.0"
->>>>>>> c9e2d47c
         },
         "jedi": {
             "hashes": [
-<<<<<<< HEAD
                 "sha256:18456d83f65f400ab0c2d3319e48520420ef43b23a086fdc05dff34132f0fb93",
                 "sha256:92550a404bad8afed881a137ec9a461fed49eca661414be45059329614ed0707"
             ],
@@ -433,33 +399,31 @@
         },
         "lazy-object-proxy": {
             "hashes": [
-                "sha256:1d33d6f789697f401b75ce08e73b1de567b947740f768376631079290118ad39",
-                "sha256:2f2de8f8ac0be3e40d17730e0600619d35c78c13a099ea91ef7fb4ad944ce694",
-                "sha256:3782931963dc89e0e9a0ae4348b44762e868ea280e4f8c233b537852a8996ab9",
-                "sha256:37d9c34b96cca6787fe014aeb651217944a967a5b165e2cacb6b858d2997ab84",
-                "sha256:38c3865bd220bd983fcaa9aa11462619e84a71233bafd9c880f7b1cb753ca7fa",
-                "sha256:429c4d1862f3fc37cd56304d880f2eae5bd0da83bdef889f3bd66458aac49128",
-                "sha256:522b7c94b524389f4a4094c4bf04c2b02228454ddd17c1a9b2801fac1d754871",
-                "sha256:57fb5c5504ddd45ed420b5b6461a78f58cbb0c1b0cbd9cd5a43ad30a4a3ee4d0",
-                "sha256:5944a9b95e97de1980c65f03b79b356f30a43de48682b8bdd90aa5089f0ec1f4",
-                "sha256:6f4e5e68b7af950ed7fdb594b3f19a0014a3ace0fedb86acb896e140ffb24302",
-                "sha256:71a1ef23f22fa8437974b2d60fedb947c99a957ad625f83f43fd3de70f77f458",
-                "sha256:8a44e9901c0555f95ac401377032f6e6af66d8fc1fbfad77a7a8b1a826e0b93c",
-                "sha256:b6577f15d5516d7d209c1a8cde23062c0f10625f19e8dc9fb59268859778d7d7",
-                "sha256:c8fe2d6ff0ff583784039d0255ea7da076efd08507f2be6f68583b0da32e3afb",
-                "sha256:cadfa2c2cf54d35d13dc8d231253b7985b97d629ab9ca6e7d672c35539d38163",
-                "sha256:cd1bdace1a8762534e9a36c073cd54e97d517a17d69a17985961265be6d22847",
-                "sha256:ddbdcd10eb999d7ab292677f588b658372aadb9a52790f82484a37127a390108",
-                "sha256:e7273c64bccfd9310e9601b8f4511d84730239516bada26a0c9846c9697617ef",
-                "sha256:e7428977763150b4cf83255625a80a23dfdc94d43be7791ce90799d446b4e26f",
-                "sha256:e960e8be509e8d6d618300a6c189555c24efde63e85acaf0b14b2cd1ac743315",
-                "sha256:ecb5dd5990cec6e7f5c9c1124a37cb2c710c6d69b0c1a5c4aa4b35eba0ada068",
-                "sha256:ef3f5e288aa57b73b034ce9c1f1ac753d968f9069cd0742d1d69c698a0167166",
-                "sha256:fa5b2dee0e231fa4ad117be114251bdfe6afe39213bd629d43deb117b6a6c40a",
-                "sha256:fa7fb7973c622b9e725bee1db569d2c2ee64d2f9a089201c5e8185d482c7352d"
-            ],
-            "markers": "python_version >= '2.7' and python_version not in '3.0, 3.1, 3.2, 3.3, 3.4'",
-            "version": "==1.5.2"
+                "sha256:17e0967ba374fc24141738c69736da90e94419338fd4c7c7bef01ee26b339653",
+                "sha256:1fee665d2638491f4d6e55bd483e15ef21f6c8c2095f235fef72601021e64f61",
+                "sha256:22ddd618cefe54305df49e4c069fa65715be4ad0e78e8d252a33debf00f6ede2",
+                "sha256:24a5045889cc2729033b3e604d496c2b6f588c754f7a62027ad4437a7ecc4837",
+                "sha256:410283732af311b51b837894fa2f24f2c0039aa7f220135192b38fcc42bd43d3",
+                "sha256:4732c765372bd78a2d6b2150a6e99d00a78ec963375f236979c0626b97ed8e43",
+                "sha256:489000d368377571c6f982fba6497f2aa13c6d1facc40660963da62f5c379726",
+                "sha256:4f60460e9f1eb632584c9685bccea152f4ac2130e299784dbaf9fae9f49891b3",
+                "sha256:5743a5ab42ae40caa8421b320ebf3a998f89c85cdc8376d6b2e00bd12bd1b587",
+                "sha256:85fb7608121fd5621cc4377a8961d0b32ccf84a7285b4f1d21988b2eae2868e8",
+                "sha256:9698110e36e2df951c7c36b6729e96429c9c32b3331989ef19976592c5f3c77a",
+                "sha256:9d397bf41caad3f489e10774667310d73cb9c4258e9aed94b9ec734b34b495fd",
+                "sha256:b579f8acbf2bdd9ea200b1d5dea36abd93cabf56cf626ab9c744a432e15c815f",
+                "sha256:b865b01a2e7f96db0c5d12cfea590f98d8c5ba64ad222300d93ce6ff9138bcad",
+                "sha256:bf34e368e8dd976423396555078def5cfc3039ebc6fc06d1ae2c5a65eebbcde4",
+                "sha256:c6938967f8528b3668622a9ed3b31d145fab161a32f5891ea7b84f6b790be05b",
+                "sha256:d1c2676e3d840852a2de7c7d5d76407c772927addff8d742b9808fe0afccebdf",
+                "sha256:d7124f52f3bd259f510651450e18e0fd081ed82f3c08541dffc7b94b883aa981",
+                "sha256:d900d949b707778696fdf01036f58c9876a0d8bfe116e8d220cfd4b15f14e741",
+                "sha256:ebfd274dcd5133e0afae738e6d9da4323c3eb021b3e13052d8cbd0e457b1256e",
+                "sha256:ed361bb83436f117f9917d282a456f9e5009ea12fd6de8742d1a4752c3017e93",
+                "sha256:f5144c75445ae3ca2057faac03fda5a902eff196702b0a24daf1d6ce0650514b"
+            ],
+            "markers": "python_version >= '2.7' and python_version not in '3.0, 3.1, 3.2, 3.3, 3.4, 3.5'",
+            "version": "==1.6.0"
         },
         "markupsafe": {
             "hashes": [
@@ -518,33 +482,6 @@
             ],
             "markers": "python_version >= '2.7' and python_version not in '3.0, 3.1, 3.2, 3.3'",
             "version": "==1.1.1"
-=======
-                "sha256:17e0967ba374fc24141738c69736da90e94419338fd4c7c7bef01ee26b339653",
-                "sha256:1fee665d2638491f4d6e55bd483e15ef21f6c8c2095f235fef72601021e64f61",
-                "sha256:22ddd618cefe54305df49e4c069fa65715be4ad0e78e8d252a33debf00f6ede2",
-                "sha256:24a5045889cc2729033b3e604d496c2b6f588c754f7a62027ad4437a7ecc4837",
-                "sha256:410283732af311b51b837894fa2f24f2c0039aa7f220135192b38fcc42bd43d3",
-                "sha256:4732c765372bd78a2d6b2150a6e99d00a78ec963375f236979c0626b97ed8e43",
-                "sha256:489000d368377571c6f982fba6497f2aa13c6d1facc40660963da62f5c379726",
-                "sha256:4f60460e9f1eb632584c9685bccea152f4ac2130e299784dbaf9fae9f49891b3",
-                "sha256:5743a5ab42ae40caa8421b320ebf3a998f89c85cdc8376d6b2e00bd12bd1b587",
-                "sha256:85fb7608121fd5621cc4377a8961d0b32ccf84a7285b4f1d21988b2eae2868e8",
-                "sha256:9698110e36e2df951c7c36b6729e96429c9c32b3331989ef19976592c5f3c77a",
-                "sha256:9d397bf41caad3f489e10774667310d73cb9c4258e9aed94b9ec734b34b495fd",
-                "sha256:b579f8acbf2bdd9ea200b1d5dea36abd93cabf56cf626ab9c744a432e15c815f",
-                "sha256:b865b01a2e7f96db0c5d12cfea590f98d8c5ba64ad222300d93ce6ff9138bcad",
-                "sha256:bf34e368e8dd976423396555078def5cfc3039ebc6fc06d1ae2c5a65eebbcde4",
-                "sha256:c6938967f8528b3668622a9ed3b31d145fab161a32f5891ea7b84f6b790be05b",
-                "sha256:d1c2676e3d840852a2de7c7d5d76407c772927addff8d742b9808fe0afccebdf",
-                "sha256:d7124f52f3bd259f510651450e18e0fd081ed82f3c08541dffc7b94b883aa981",
-                "sha256:d900d949b707778696fdf01036f58c9876a0d8bfe116e8d220cfd4b15f14e741",
-                "sha256:ebfd274dcd5133e0afae738e6d9da4323c3eb021b3e13052d8cbd0e457b1256e",
-                "sha256:ed361bb83436f117f9917d282a456f9e5009ea12fd6de8742d1a4752c3017e93",
-                "sha256:f5144c75445ae3ca2057faac03fda5a902eff196702b0a24daf1d6ce0650514b"
-            ],
-            "markers": "python_version >= '2.7' and python_version not in '3.0, 3.1, 3.2, 3.3, 3.4, 3.5'",
-            "version": "==1.6.0"
->>>>>>> c9e2d47c
         },
         "mccabe": {
             "hashes": [
@@ -585,11 +522,7 @@
                 "sha256:d65cc1df038ef55a99e617431f0553cd77763869eebdf9042403e16089fe746c",
                 "sha256:d7da2e1d5f558c37d6e8c1246f1aec1e7349e4913d8fb3cb289a35de573fe2eb"
             ],
-<<<<<<< HEAD
-            "markers": "python_version >= '3.8' and python_version < '3.9'",
-=======
             "markers": "python_version >= '3.9'",
->>>>>>> c9e2d47c
             "version": "==0.812"
         },
         "mypy-extensions": {
@@ -617,11 +550,11 @@
         },
         "nbformat": {
             "hashes": [
-                "sha256:1d223e64a18bfa7cdf2db2e9ba8a818312fc2a0701d2e910b58df66809385a56",
-                "sha256:3949fdc8f5fa0b1afca16fb307546e78494fa7a7bceff880df8168eafda0e7ac"
+                "sha256:b516788ad70771c6250977c1374fcca6edebe6126fd2adb5a69aa5c2356fd1c8",
+                "sha256:eb8447edd7127d043361bc17f2f5a807626bc8e878c7709a1c647abda28a9171"
             ],
             "markers": "python_version >= '3.5'",
-            "version": "==5.1.2"
+            "version": "==5.1.3"
         },
         "nest-asyncio": {
             "hashes": [
@@ -635,7 +568,6 @@
             "hashes": [
                 "sha256:5b327ac1320dc863dca72f4514ecc086f31186744b84a230374cc1fd776feae5",
                 "sha256:67714da7f7bc052e064859c05c595155bd1ee9f69f76557e21f051443c20947a"
-<<<<<<< HEAD
             ],
             "markers": "python_version >= '2.7' and python_version not in '3.0, 3.1, 3.2, 3.3'",
             "version": "==20.9"
@@ -648,11 +580,11 @@
         },
         "parso": {
             "hashes": [
-                "sha256:15b00182f472319383252c18d5913b69269590616c947747bc50bf4ac768f410",
-                "sha256:8519430ad07087d4c997fda3a7918f7cfa27cb58972a8c89c2a0295a1c940e9e"
+                "sha256:12b83492c6239ce32ff5eed6d3639d6a536170723c6f3f1506869f1ace413398",
+                "sha256:a8c4922db71e4fdb90e0d0bc6e50f9b273d3397925e5e60a717e719201778d22"
             ],
             "markers": "python_version >= '3.6'",
-            "version": "==0.8.1"
+            "version": "==0.8.2"
         },
         "pexpect": {
             "hashes": [
@@ -668,11 +600,6 @@
                 "sha256:9649af414d74d4df115d5d718f82acb59c9d418196b7b4290ed47a12ce62df56"
             ],
             "version": "==0.7.5"
-=======
-            ],
-            "markers": "python_version >= '2.7' and python_version not in '3.0, 3.1, 3.2, 3.3'",
-            "version": "==20.9"
->>>>>>> c9e2d47c
         },
         "pluggy": {
             "hashes": [
@@ -684,11 +611,11 @@
         },
         "prompt-toolkit": {
             "hashes": [
-                "sha256:4cea7d09e46723885cb8bc54678175453e5071e9449821dce6f017b1d1fbfc1a",
-                "sha256:9397a7162cf45449147ad6042fa37983a081b8a73363a5253dd4072666333137"
+                "sha256:bf00f22079f5fadc949f42ae8ff7f05702826a97059ffcc6281036ad40ac6f04",
+                "sha256:e1b4f11b9336a28fa11810bc623c357420f69dfdb6d2dac41ca2c21a55c033bc"
             ],
             "markers": "python_full_version >= '3.6.1'",
-            "version": "==3.0.17"
+            "version": "==3.0.18"
         },
         "ptyprocess": {
             "hashes": [
@@ -711,11 +638,7 @@
                 "sha256:c389c1d06bf7904078ca03399a4816f974a1d590090fecea0c63ec26ebaf1cef"
             ],
             "markers": "python_version >= '2.7' and python_version not in '3.0, 3.1, 3.2, 3.3'",
-<<<<<<< HEAD
-            "version": "==2.6.0"
-=======
             "version": "==2.7.0"
->>>>>>> c9e2d47c
         },
         "pyflakes": {
             "hashes": [
@@ -723,11 +646,7 @@
                 "sha256:f5bc8ecabc05bb9d291eb5203d6810b49040f6ff446a756326104746cc00c1db"
             ],
             "markers": "python_version >= '2.7' and python_version not in '3.0, 3.1, 3.2, 3.3'",
-<<<<<<< HEAD
-            "version": "==2.2.0"
-=======
             "version": "==2.3.1"
->>>>>>> c9e2d47c
         },
         "pygments": {
             "hashes": [
@@ -739,19 +658,11 @@
         },
         "pylint": {
             "hashes": [
-<<<<<<< HEAD
-                "sha256:0e21d3b80b96740909d77206d741aa3ce0b06b41be375d92e1f3244a274c1f8a",
-                "sha256:d09b0b07ba06bcdff463958f53f23df25e740ecd81895f7d2699ec04bbd8dc3b"
-            ],
-            "markers": "python_version ~= '3.6'",
-            "version": "==2.7.2"
-=======
                 "sha256:209d712ec870a0182df034ae19f347e725c1e615b2269519ab58a35b3fcbbe7a",
                 "sha256:bd38914c7731cdc518634a8d3c5585951302b6e2b6de60fbb3f7a0220e21eeee"
             ],
             "markers": "python_version ~= '3.6'",
             "version": "==2.7.4"
->>>>>>> c9e2d47c
         },
         "pyparsing": {
             "hashes": [
@@ -794,19 +705,11 @@
         },
         "pytest-mypy": {
             "hashes": [
-<<<<<<< HEAD
-                "sha256:63d418a4fea7d598ac40b659723c00804d16a251d90a5cfbca213eeba5aaf01c",
-                "sha256:8d2112972c1debf087943f48963a0daf04f3424840aea0cf437cc97053b1b0ef"
-            ],
-            "index": "pypi",
-            "version": "==0.8.0"
-=======
                 "sha256:1fa55723a4bf1d054fcba1c3bd694215a2a65cc95ab10164f5808afd893f3b11",
                 "sha256:6e68e8eb7ceeb7d1c83a1590912f784879f037b51adfb9c17b95c6b2fc57466b"
             ],
             "index": "pypi",
             "version": "==0.8.1"
->>>>>>> c9e2d47c
         },
         "pytest-pylint": {
             "hashes": [
@@ -877,7 +780,6 @@
             ],
             "markers": "python_version >= '2.7' and python_version not in '3.0, 3.1, 3.2, 3.3, 3.4'",
             "version": "==2.25.1"
-<<<<<<< HEAD
         },
         "six": {
             "hashes": [
@@ -886,12 +788,9 @@
             ],
             "markers": "python_version >= '2.7' and python_version not in '3.0, 3.1, 3.2, 3.3'",
             "version": "==1.15.0"
-=======
->>>>>>> c9e2d47c
         },
         "testpath": {
             "hashes": [
-<<<<<<< HEAD
                 "sha256:60e0a3261c149755f4399a1fff7d37523179a70fdc3abdf78de9fc2604aeec7e",
                 "sha256:bfcf9411ef4bf3db7579063e0546938b1edda3d69f4e1fb8756991f5951f85d4"
             ],
@@ -959,13 +858,6 @@
             ],
             "markers": "python_version >= '3.7'",
             "version": "==5.0.5"
-=======
-                "sha256:806143ae5bfb6a3c6e736a764057db0e6a0e05e338b5630894a5f779cabb4f9b",
-                "sha256:b3bda1d108d5dd99f4a20d24d9c348e91c4db7ab1b749200bded2f839ccbe68f"
-            ],
-            "markers": "python_version >= '2.6' and python_version not in '3.0, 3.1, 3.2, 3.3'",
-            "version": "==0.10.2"
->>>>>>> c9e2d47c
         },
         "typed-ast": {
             "hashes": [
@@ -1012,12 +904,11 @@
         },
         "urllib3": {
             "hashes": [
-<<<<<<< HEAD
-                "sha256:1b465e494e3e0d8939b50680403e3aedaa2bc434b7d5af64dfd3c958d7f5ae80",
-                "sha256:de3eedaad74a2683334e282005cd8d7f22f4d55fa690a2a1020a416cb0a47e73"
-            ],
-            "markers": "python_version >= '2.7' and python_version not in '3.0, 3.1, 3.2, 3.3, 3.4' and python_version < '4'",
-            "version": "==1.26.3"
+                "sha256:2f4da4594db7e1e110a944bb1b551fdf4e6c136ad42e4234131391e21eb5b0df",
+                "sha256:e7b021f7241115872f92f43c6508082facffbd1c048e3c6e2bb9c2a157e28937"
+            ],
+            "markers": "python_version >= '2.7' and python_version not in '3.0, 3.1, 3.2, 3.3, 3.4' and python_version < '4.0'",
+            "version": "==1.26.4"
         },
         "wcwidth": {
             "hashes": [
@@ -1032,13 +923,6 @@
                 "sha256:b36a1c245f2d304965eb4e0a82848379241dc04b865afcc4aab16748587e1923"
             ],
             "version": "==0.5.1"
-=======
-                "sha256:2f4da4594db7e1e110a944bb1b551fdf4e6c136ad42e4234131391e21eb5b0df",
-                "sha256:e7b021f7241115872f92f43c6508082facffbd1c048e3c6e2bb9c2a157e28937"
-            ],
-            "markers": "python_version >= '2.7' and python_version not in '3.0, 3.1, 3.2, 3.3, 3.4' and python_version < '4'",
-            "version": "==1.26.4"
->>>>>>> c9e2d47c
         },
         "wrapt": {
             "hashes": [
