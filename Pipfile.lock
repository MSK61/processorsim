--- conflicted
+++ resolved
@@ -1,11 +1,7 @@
 {
     "_meta": {
         "hash": {
-<<<<<<< HEAD
-            "sha256": "1ab9137a66eccffa71a3dfca0d5543ad92012a258d84997800a4bcf80c471b8e"
-=======
-            "sha256": "e944880231d7ea205da0a81dd9a8819835048ff1ed7672d1e1f70e543261b0bc"
->>>>>>> 31135e33
+            "sha256": "e1b37871311352214e7872b4a9f0d4f0be588048aa6d605bacbccc6883dd5500"
         },
         "pipfile-spec": 6,
         "requires": {
@@ -187,30 +183,21 @@
         },
         "black": {
             "hashes": [
-                "sha256:14ff67aec0a47c424bc99b71005202045dc09270da44a27848d534600ac64fc7",
-                "sha256:197df8509263b0b8614e1df1756b1dd41be6738eed2ba9e9769f3880c2b9d7b6",
-                "sha256:1e464456d24e23d11fced2bc8c47ef66d471f845c7b7a42f3bd77bf3d1789650",
-                "sha256:2039230db3c6c639bd84efe3292ec7b06e9214a2992cd9beb293d639c6402edb",
-                "sha256:21199526696b8f09c3997e2b4db8d0b108d801a348414264d2eb8eb2532e540d",
-                "sha256:2644b5d63633702bc2c5f3754b1b475378fbbfb481f62319388235d0cd104c2d",
-                "sha256:432247333090c8c5366e69627ccb363bc58514ae3e63f7fc75c54b1ea80fa7de",
-                "sha256:444ebfb4e441254e87bad00c661fe32df9969b2bf224373a448d8aca2132b395",
-                "sha256:5b9b29da4f564ba8787c119f37d174f2b69cdfdf9015b7d8c5c16121ddc054ae",
-                "sha256:5cc42ca67989e9c3cf859e84c2bf014f6633db63d1cbdf8fdb666dcd9e77e3fa",
-                "sha256:5d8f74030e67087b219b032aa33a919fae8806d49c867846bfacde57f43972ef",
-                "sha256:72ef3925f30e12a184889aac03d77d031056860ccae8a1e519f6cbb742736383",
-                "sha256:819dc789f4498ecc91438a7de64427c73b45035e2e3680c92e18795a839ebb66",
-                "sha256:915ace4ff03fdfff953962fa672d44be269deb2eaf88499a0f8805221bc68c87",
-                "sha256:9311e99228ae10023300ecac05be5a296f60d2fd10fff31cf5c1fa4ca4b1988d",
-                "sha256:974308c58d057a651d182208a484ce80a26dac0caef2895836a92dd6ebd725e0",
-                "sha256:b8b49776299fece66bffaafe357d929ca9451450f5466e997a7285ab0fe28e3b",
-                "sha256:c957b2b4ea88587b46cf49d1dc17681c1e672864fd7af32fc1e9664d572b3458",
-                "sha256:e41a86c6c650bcecc6633ee3180d80a025db041a8e2398dcc059b3afa8382cd4",
-                "sha256:f513588da599943e0cde4e32cc9879e825d58720d6557062d1098c5ad80080e1",
-                "sha256:fba8a281e570adafb79f7755ac8721b6cf1bbf691186a287e990c7929c7692ff"
+                "sha256:101c69b23df9b44247bd88e1d7e90154336ac4992502d4197bdac35dd7ee3320",
+                "sha256:159a46a4947f73387b4d83e87ea006dbb2337eab6c879620a3ba52699b1f4351",
+                "sha256:1f58cbe16dfe8c12b7434e50ff889fa479072096d79f0a7f25e4ab8e94cd8350",
+                "sha256:229351e5a18ca30f447bf724d007f890f97e13af070bb6ad4c0a441cd7596a2f",
+                "sha256:436cc9167dd28040ad90d3b404aec22cedf24a6e4d7de221bec2730ec0c97bcf",
+                "sha256:559c7a1ba9a006226f09e4916060982fd27334ae1998e7a38b3f33a37f7a2148",
+                "sha256:7412e75863aa5c5411886804678b7d083c7c28421210180d67dfd8cf1221e1f4",
+                "sha256:77d86c9f3db9b1bf6761244bc0b3572a546f5fe37917a044e02f3166d5aafa7d",
+                "sha256:82d9fe8fee3401e02e79767016b4907820a7dc28d70d137eb397b92ef3cc5bfc",
+                "sha256:9eedd20838bd5d75b80c9f5487dbcb06836a43833a37846cf1d8c1cc01cef59d",
+                "sha256:c116eed0efb9ff870ded8b62fe9f28dd61ef6e9ddd28d83d7d264a38417dcee2",
+                "sha256:d30b212bffeb1e252b31dd269dfae69dd17e06d92b87ad26e23890f3efea366f"
             ],
             "markers": "python_version >= '3.6'",
-            "version": "==22.10.0"
+            "version": "==22.12.0"
         },
         "bleach": {
             "hashes": [
@@ -425,19 +412,11 @@
         },
         "ipykernel": {
             "hashes": [
-<<<<<<< HEAD
-                "sha256:1374a55c57ca7a7286c3d8b15799cd76e1a2381b6b1fea99c494b955988926b6",
-                "sha256:1ab68d3d3654196266baa93990055413e167263ffbe4cfe834f871bcd3d3506d"
-            ],
-            "index": "pypi",
-            "version": "==6.19.2"
-=======
                 "sha256:0ecdae0060da61c5222ad221681f3b99b5bef739e11a3b1eb5778aa47f056f1f",
                 "sha256:4140c282a6c71cdde59abe5eae2c71bf1eeb4a69316ab76e1c4c25150a49722b"
             ],
             "index": "pypi",
             "version": "==6.19.4"
->>>>>>> 31135e33
         },
         "ipython": {
             "hashes": [
@@ -698,11 +677,11 @@
         },
         "pathspec": {
             "hashes": [
-                "sha256:88c2606f2c1e818b978540f73ecc908e13999c6c3a383daf3705652ae79807a5",
-                "sha256:8f6bf73e5758fd365ef5d58ce09ac7c27d2833a8d7da51712eac6e27e35141b0"
-            ],
-            "markers": "python_version >= '3.7'",
-            "version": "==0.10.2"
+                "sha256:3c95343af8b756205e2aba76e843ba9520a24dd84f68c22b9f93251507509dd6",
+                "sha256:56200de4077d9d0791465aa9095a01d421861e405b5096955051deefd697d6f6"
+            ],
+            "markers": "python_version >= '3.7'",
+            "version": "==0.10.3"
         },
         "pexpect": {
             "hashes": [
