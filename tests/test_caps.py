#!/usr/bin/env python
# -*- coding: utf-8 -*-

"""tests loading capabilities"""

############################################################
#
# Copyright 2017, 2019, 2020, 2021, 2022, 2023, 2024 Mohammed El-Afifi
# This file is part of processorSim.
#
# processorSim is free software: you can redistribute it and/or modify
# it under the terms of the GNU Lesser General Public License as
# published by the Free Software Foundation, either version 3 of the
# License, or (at your option) any later version.
#
# processorSim is distributed in the hope that it will be useful,
# but WITHOUT ANY WARRANTY; without even the implied warranty of
# MERCHANTABILITY or FITNESS FOR A PARTICULAR PURPOSE.  See the
# GNU Lesser General Public License for more details.
#
# You should have received a copy of the GNU Lesser General Public
# License along with processorSim.  If not, see
# <http://www.gnu.org/licenses/>.
#
# program:      processor simulator
#
# file:         test_caps.py
#
# function:     capability loading tests
#
# description:  tests loading capabilities
#
# author:       Mohammed El-Afifi (ME)
#
<<<<<<< HEAD
# environment:  Visual Studio Code 1.86.2, python 3.11.7, Fedora release
#               39 (Thirty Nine)
=======
# environment:  Visual Studio Code 1.89.1, python 3.11.9, Fedora release
#               40 (Forty)
>>>>>>> 34bc1add
#
# notes:        This is a private program.
#
############################################################

from logging import WARNING

from fastcore import foundation
import pytest
from pytest import mark, raises

import test_utils
from test_utils import chk_warnings, read_proc_file
import processor_utils
from processor_utils import exception, units
from str_utils import ICaseString


class TestCaps:
    """Test case for loading capabilities"""

    # pylint: disable=invalid-name
    @mark.parametrize(
        "in_file",
        [
            "processorWithNoCapableInputs.yaml",
            "singleUnitWithNoCapabilities.yaml",
            "emptyProcessor.yaml",
        ],
    )
    def test_processor_with_incapable_ports_raises_EmptyProcError(
        self, in_file
    ):
        """Test a processor with no capable ports.

        `self` is this test case.
        `in_file` is the processor description file.

        """
        assert "input" in ICaseString(
            str(
                raises(
                    exception.EmptyProcError,
                    read_proc_file,
                    "capabilities",
                    in_file,
                ).value
            )
        )

    @mark.parametrize(
        "in_file, bad_width",
        [
            ("singleUnitWithZeroWidth.yaml", 0),
            ("singleUnitWithNegativeWidth.yaml", -1),
        ],
    )
    def test_unit_with_non_positive_width_raises_BadWidthError(
        self, in_file, bad_width
    ):
        """Test loading a unit with a non-positive width.

        `self` is this test case.
        `in_file` is the processor description file.
        `bad_width` is the non-positive width.

        """
        ex_chk = raises(
            exception.BadWidthError, read_proc_file, "capabilities", in_file
        )
        chk_points = (
            test_utils.ValInStrCheck(val_getter(ex_chk.value), exp_val)
            for val_getter, exp_val in [
                (foundation.Self.unit(), "full system"),
                (foundation.Self.width(), bad_width),
            ]
        )
        test_utils.chk_error(chk_points, ex_chk.value)


class TestDupCap:
    """Test case for loading duplicate capabilities"""

    def test_same_capability_with_different_cases_in_two_units_is_detected(
        self, caplog
    ):
        """Test loading a capability with different cases in two units.

        `self` is this test case.
        `caplog` is the log capture fixture.

        """
        caplog.set_level(WARNING)
        in_file = "twoCapabilitiesWithSameNameAndDifferentCaseInTwoUnits.yaml"
        processor = (
            units.UnitModel(
<<<<<<< HEAD
                ICaseString(unit_name),
                1,
                {ICaseString("ALU"): False},
                units.LockInfo(True, True),
=======
                unit_name, 1, ["ALU"], units.LockInfo(True, True), []
>>>>>>> 34bc1add
            )
            for unit_name in ["core 1", "core 2"]
        )
        assert read_proc_file(
            "capabilities", in_file
        ) == processor_utils.ProcessorDesc([], [], processor, [])
        chk_warnings(["ALU", "core 1", "alu", "core 2"], caplog.records)
        assert ICaseString.__name__ not in caplog.records[0].getMessage()

    @mark.parametrize(
        "in_file, capabilities",
        [
            ("twoCapabilitiesWithSameNameAndCaseInOneUnit.yaml", ["ALU"]),
            (
                "twoCapabilitiesWithSameNameAndDifferentCaseInOneUnit.yaml",
                ["ALU", "alu"],
            ),
        ],
    )
    def test_two_capabilities_with_same_name_in_one_unit_are_detected(
        self, caplog, in_file, capabilities
    ):
        """Test loading two capabilities with the same name in one unit.

        `self` is this test case.
        `caplog` is the log capture fixture.
        `in_file` is the processor description file.
        `capabilities` are the identical capabilities.

        """
        caplog.set_level(WARNING)
        test_utils.chk_one_unit("capabilities", in_file)
        chk_warnings(capabilities, caplog.records)


def main():
    """entry point for running test in this module"""
    pytest.main([__file__])


if __name__ == "__main__":
    main()<|MERGE_RESOLUTION|>--- conflicted
+++ resolved
@@ -32,13 +32,8 @@
 #
 # author:       Mohammed El-Afifi (ME)
 #
-<<<<<<< HEAD
-# environment:  Visual Studio Code 1.86.2, python 3.11.7, Fedora release
+# environment:  Visual Studio Code 1.86.1, python 3.11.7, Fedora release
 #               39 (Thirty Nine)
-=======
-# environment:  Visual Studio Code 1.89.1, python 3.11.9, Fedora release
-#               40 (Forty)
->>>>>>> 34bc1add
 #
 # notes:        This is a private program.
 #
@@ -135,14 +130,7 @@
         in_file = "twoCapabilitiesWithSameNameAndDifferentCaseInTwoUnits.yaml"
         processor = (
             units.UnitModel(
-<<<<<<< HEAD
-                ICaseString(unit_name),
-                1,
-                {ICaseString("ALU"): False},
-                units.LockInfo(True, True),
-=======
-                unit_name, 1, ["ALU"], units.LockInfo(True, True), []
->>>>>>> 34bc1add
+                unit_name, 1, {"ALU": False}, units.LockInfo(True, True)
             )
             for unit_name in ["core 1", "core 2"]
         )
