#!/usr/bin/env python
# -*- coding: utf-8 -*-

"""tests loading units"""

############################################################
#
# Copyright 2017, 2019, 2020, 2021, 2022, 2023, 2024 Mohammed El-Afifi
# This file is part of processorSim.
#
# processorSim is free software: you can redistribute it and/or modify
# it under the terms of the GNU Lesser General Public License as
# published by the Free Software Foundation, either version 3 of the
# License, or (at your option) any later version.
#
# processorSim is distributed in the hope that it will be useful,
# but WITHOUT ANY WARRANTY; without even the implied warranty of
# MERCHANTABILITY or FITNESS FOR A PARTICULAR PURPOSE.  See the
# GNU Lesser General Public License for more details.
#
# You should have received a copy of the GNU Lesser General Public
# License along with processorSim.  If not, see
# <http://www.gnu.org/licenses/>.
#
# program:      processor simulator
#
# file:         test_units.py
#
# function:     unit loading tests
#
# description:  tests loading units
#
# author:       Mohammed El-Afifi (ME)
#
<<<<<<< HEAD
# environment:  Visual Studio Code 1.86.2, python 3.11.7, Fedora release
#               39 (Thirty Nine)
=======
# environment:  Visual Studio Code 1.89.0, python 3.11.9, Fedora release
#               40 (Forty)
>>>>>>> 34bc1add
#
# notes:        This is a private program.
#
############################################################

from fastcore import foundation
import pytest

import test_utils
import processor_utils
from processor_utils import ProcessorDesc, units
from processor_utils.units import FuncUnit, LockInfo, UnitModel


class TestDupName:
    """Test case for loading units with duplicate names"""

    @pytest.mark.parametrize(
        "in_file, dup_unit",
        [
            ("twoUnitsWithSameNameAndCase.yaml", "full system"),
            ("twoUnitsWithSameNameAndDifferentCase.yaml", "FULL SYSTEM"),
        ],
    )
    # pylint: disable-next=invalid-name
    def test_two_units_with_same_name_raise_DupElemError(
        self, in_file, dup_unit
    ):
        """Test loading two units with the same name.

        `self` is this test case.
        `in_file` is the processor description file.
        `dup_unit` is the duplicate unit.

        """
        ex_chk = pytest.raises(
            processor_utils.exception.DupElemError,
            test_utils.read_proc_file,
            "units",
            in_file,
        )
        chk_points = (
            test_utils.ValInStrCheck(elem_getter(ex_chk.value), unit)
            for elem_getter, unit in [
                (foundation.Self.new_element(), dup_unit),
                (foundation.Self.old_element(), "full system"),
            ]
        )
        test_utils.chk_error(chk_points, ex_chk.value)


class TestExpAttr:
    """Test case for loading units with explicit attributes"""

    def test_processor_with_explicit_attributes(self):
        """Test loading a processor with explicitly defined attributes.

        `self` is this test case.

        """
        assert processor_utils.load_proc_desc(
            {
                "units": [
                    {
                        units.UNIT_NAME_KEY: "full system",
                        units.UNIT_WIDTH_KEY: 1,
                        units.UNIT_CAPS_KEY: ["ALU"],
                        **{
                            attr: True
                            for attr in [
                                units.UNIT_RLOCK_KEY,
                                units.UNIT_WLOCK_KEY,
                            ]
                        },
                        units.UNIT_MEM_KEY: ["ALU"],
                    }
                ],
                "dataPath": [],
            }
        ) == ProcessorDesc(
            [],
            [],
            [
                UnitModel(
<<<<<<< HEAD
                    ICaseString("full system"),
                    1,
                    {ICaseString("ALU"): True},
                    LockInfo(True, True),
=======
                    "full system", 1, ["ALU"], LockInfo(True, True), ["ALU"]
>>>>>>> 34bc1add
                )
            ],
            [],
        )


class TestPostOrder:
    """Test case for putting units in post-order"""

    def test_processor_puts_units_in_post_order(self):
        """Test putting units in post-order.

        `self` is this test case.

        """
        in_unit, mid1_unit, mid2_unit, mid3_unit, out_unit = (
<<<<<<< HEAD
            UnitModel(
                ICaseString(name),
                1,
                {ICaseString("ALU"): False},
                LockInfo(rd_lock, wr_lock),
            )
=======
            UnitModel(name, 1, ["ALU"], LockInfo(rd_lock, wr_lock), [])
>>>>>>> 34bc1add
            for name, rd_lock, wr_lock in [
                ("input", True, False),
                ("middle 1", False, False),
                ("middle 2", False, False),
                ("middle 3", False, False),
                ("output", False, True),
            ]
        )
        assert ProcessorDesc(
            [in_unit],
            [FuncUnit(out_unit, [mid3_unit])],
            [],
            (
                FuncUnit(model, [pred])
                for model, pred in [
                    (mid1_unit, in_unit),
                    (mid3_unit, mid2_unit),
                    (mid2_unit, mid1_unit),
                ]
            ),
        ).internal_units == tuple(
            FuncUnit(model, [pred])
            for model, pred in [
                (mid3_unit, mid2_unit),
                (mid2_unit, mid1_unit),
                (mid1_unit, in_unit),
            ]
        )


def main():
    """entry point for running test in this module"""
    pytest.main([__file__])


if __name__ == "__main__":
    main()<|MERGE_RESOLUTION|>--- conflicted
+++ resolved
@@ -32,13 +32,8 @@
 #
 # author:       Mohammed El-Afifi (ME)
 #
-<<<<<<< HEAD
-# environment:  Visual Studio Code 1.86.2, python 3.11.7, Fedora release
-#               39 (Thirty Nine)
-=======
 # environment:  Visual Studio Code 1.89.0, python 3.11.9, Fedora release
 #               40 (Forty)
->>>>>>> 34bc1add
 #
 # notes:        This is a private program.
 #
@@ -121,18 +116,7 @@
         ) == ProcessorDesc(
             [],
             [],
-            [
-                UnitModel(
-<<<<<<< HEAD
-                    ICaseString("full system"),
-                    1,
-                    {ICaseString("ALU"): True},
-                    LockInfo(True, True),
-=======
-                    "full system", 1, ["ALU"], LockInfo(True, True), ["ALU"]
->>>>>>> 34bc1add
-                )
-            ],
+            [UnitModel("full system", 1, {"ALU": True}, LockInfo(True, True))],
             [],
         )
 
@@ -147,16 +131,7 @@
 
         """
         in_unit, mid1_unit, mid2_unit, mid3_unit, out_unit = (
-<<<<<<< HEAD
-            UnitModel(
-                ICaseString(name),
-                1,
-                {ICaseString("ALU"): False},
-                LockInfo(rd_lock, wr_lock),
-            )
-=======
-            UnitModel(name, 1, ["ALU"], LockInfo(rd_lock, wr_lock), [])
->>>>>>> 34bc1add
+            UnitModel(name, 1, {"ALU": False}, LockInfo(rd_lock, wr_lock))
             for name, rd_lock, wr_lock in [
                 ("input", True, False),
                 ("middle 1", False, False),
