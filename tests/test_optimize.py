--- conflicted
+++ resolved
@@ -32,13 +32,8 @@
 #
 # author:       Mohammed El-Afifi (ME)
 #
-<<<<<<< HEAD
-# environment:  Visual Studio Code 1.86.2, python 3.11.7, Fedora release
-#               39 (Thirty Nine)
-=======
 # environment:  Visual Studio Code 1.89.1, python 3.11.9, Fedora release
 #               40 (Forty)
->>>>>>> 34bc1add
 #
 # notes:        This is a private program.
 #
@@ -76,26 +71,10 @@
         )
         wr_lock = LockInfo(False, True)
         assert proc_desc == ProcessorDesc(
-<<<<<<< HEAD
-            [
-                UnitModel(
-                    ICaseString("input"),
-                    1,
-                    {alu_cap: False},
-                    LockInfo(True, False),
-                )
-            ],
+            [UnitModel("input", 1, {"ALU": False}, LockInfo(True, False))],
             [
                 FuncUnit(
-                    UnitModel(
-                        out1_unit, 1, {alu_cap: False}, LockInfo(False, True)
-                    ),
-=======
-            [UnitModel("input", 1, ["ALU"], LockInfo(True, False), [])],
-            [
-                FuncUnit(
-                    UnitModel("output 1", 1, ["ALU"], wr_lock, []),
->>>>>>> 34bc1add
+                    UnitModel("output 1", 1, {"ALU": False}, wr_lock),
                     proc_desc.in_ports,
                 )
             ],
@@ -117,18 +96,7 @@
         ) == ProcessorDesc(
             [],
             [],
-<<<<<<< HEAD
-            [
-                UnitModel(
-                    ICaseString("core 1"),
-                    1,
-                    {ICaseString("ALU"): False},
-                    LockInfo(True, True),
-                )
-            ],
-=======
-            [UnitModel("core 1", 1, ["ALU"], LockInfo(True, True), [])],
->>>>>>> 34bc1add
+            [UnitModel("core 1", 1, {"ALU": False}, LockInfo(True, True))],
             [],
         )
         chk_warnings(["core 2"], caplog.records)
