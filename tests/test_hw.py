#!/usr/bin/env python
# -*- coding: utf-8 -*-

"""tests hardware loading service"""

############################################################
#
# Copyright 2017, 2019, 2020, 2021 Mohammed El-Afifi
# This file is part of processorSim.
#
# processorSim is free software: you can redistribute it and/or modify
# it under the terms of the GNU Lesser General Public License as
# published by the Free Software Foundation, either version 3 of the
# License, or (at your option) any later version.
#
# processorSim is distributed in the hope that it will be useful,
# but WITHOUT ANY WARRANTY; without even the implied warranty of
# MERCHANTABILITY or FITNESS FOR A PARTICULAR PURPOSE.  See the
# GNU Lesser General Public License for more details.
#
# You should have received a copy of the GNU Lesser General Public
# License along with processorSim.  If not, see
# <http://www.gnu.org/licenses/>.
#
# program:      processor simulator
#
# file:         test_hw.py
#
# function:     hardware loading service tests
#
# description:  tests hardware loading
#
# author:       Mohammed El-Afifi (ME)
#
<<<<<<< HEAD
# environment:  Visual Studdio Code 1.55.0, python 3.9.2, Fedora release
#               33 (Thirty Three)
=======
# environment:  Visual Studdio Code 1.57.1, python 3.9.5, Fedora release
#               34 (Thirty Four)
>>>>>>> a5bfe70d
#
# notes:        This is a private program.
#
############################################################

import os.path
import unittest.mock
from unittest.mock import patch

import pytest

from . import test_utils
import hw_loading
import processor_utils
from processor_utils import units
from str_utils import ICaseString


class TestHwDescLoad:

    """Test case for loading complete hardware description files"""

    @pytest.mark.parametrize("capability, instr, hw_file",
                             [("ALU", "ADD", "processorWithALUISA.yaml"),
                              ("MEM", "LW", "processorWithMemISA.yaml")])
    def test_hw_load_calls_into_processor_and_isa_load_functions(
            self, capability, instr, hw_file):
        """Test loading a full hardware description file.

        `self` is this test case.
        `capability` is the hardware sole capability.
        `instr` is the sole supported instruction.
        `hw_file` is the hardware description file.
        The method tests appropriate calls are made to load the
        processor and ISA descriptions.

        """
        full_sys_unit = ICaseString("full system")
        icase_cap = ICaseString(capability)
        lock_info = units.LockInfo(True, True)
        with open(os.path.join(
                test_utils.TEST_DATA_DIR, "fullHwDesc",
                hw_file)) as hw_src, patch(
                    "processor_utils.load_proc_desc",
                    return_value=processor_utils.ProcessorDesc(
                        [], [], [units.make_unit_model(units.UnitModel2(
                            full_sys_unit, 1, [units.CapabilityInfo(
                                icase_cap, False)], lock_info))],
                        [])) as proc_mock, patch(
                            "processor_utils.get_abilities",
                            return_value=frozenset(
                                [icase_cap])) as ability_mock, patch(
                                    "processor_utils.load_isa",
                                    return_value={
                                        instr: icase_cap}) as isa_mock:
            assert hw_loading.read_processor(hw_src) == hw_loading.HwDesc(
                proc_mock.return_value, isa_mock.return_value)
        isa_mock.assert_called()
        assert tuple(isa_mock.call_args.args[0]) == ((instr, capability),)
        assert isa_mock.call_args.args[1] == ability_mock.return_value

        for mock_chk in [
                [proc_mock,
                 {"units": [hw_loading.make_unit_dict({
                     units.UNIT_NAME_KEY: "full system", units.UNIT_WIDTH_KEY:
                     1, units.UNIT_CAPS_KEY: [{"name": capability}],
                     units.UNIT_RLOCK_KEY: True, units.UNIT_WLOCK_KEY: True})],
                  "dataPath": []}], [ability_mock, proc_mock.return_value]]:
            unittest.mock.MagicMock.assert_called_with(*mock_chk)


def main():
    """entry point for running test in this module"""
    pytest.main([__file__])


if __name__ == '__main__':
    main()<|MERGE_RESOLUTION|>--- conflicted
+++ resolved
@@ -32,13 +32,8 @@
 #
 # author:       Mohammed El-Afifi (ME)
 #
-<<<<<<< HEAD
-# environment:  Visual Studdio Code 1.55.0, python 3.9.2, Fedora release
-#               33 (Thirty Three)
-=======
 # environment:  Visual Studdio Code 1.57.1, python 3.9.5, Fedora release
 #               34 (Thirty Four)
->>>>>>> a5bfe70d
 #
 # notes:        This is a private program.
 #
