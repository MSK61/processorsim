#!/usr/bin/env python
# -*- coding: utf-8 -*-

"""tests processor loading service"""

############################################################
#
# Copyright 2017, 2019, 2020, 2021, 2022, 2023, 2024 Mohammed El-Afifi
# This file is part of processorSim.
#
# processorSim is free software: you can redistribute it and/or modify
# it under the terms of the GNU Lesser General Public License as
# published by the Free Software Foundation, either version 3 of the
# License, or (at your option) any later version.
#
# processorSim is distributed in the hope that it will be useful,
# but WITHOUT ANY WARRANTY; without even the implied warranty of
# MERCHANTABILITY or FITNESS FOR A PARTICULAR PURPOSE.  See the
# GNU Lesser General Public License for more details.
#
# You should have received a copy of the GNU Lesser General Public
# License along with processorSim.  If not, see
# <http://www.gnu.org/licenses/>.
#
# program:      processor simulator
#
# file:         test_loading.py
#
# function:     processor loading service tests
#
# description:  tests processor loading
#
# author:       Mohammed El-Afifi (ME)
#
<<<<<<< HEAD
# environment:  Visual Studio Code 1.86.2, python 3.11.7, Fedora release
#               39 (Thirty Nine)
=======
# environment:  Visual Studio Code 1.89.0, python 3.11.9, Fedora release
#               40 (Forty)
>>>>>>> 34bc1add
#
# notes:        This is a private program.
#
############################################################

import pytest
from pytest import mark

import test_utils
from test_utils import read_proc_file
import processor_utils
from processor_utils.units import FuncUnit, LockInfo, UnitModel


class TestNoError:
    """Test case for no exceptions with valid processors"""

    @mark.parametrize(
        "in_file",
        [
            "oneInputTwoOutputProcessor.yaml",
            "inputPortWithPartiallyConsumedCapability.yaml",
        ],
    )
    def test_valid_processor_raises_no_exceptions(self, in_file):
        """Test loading a valid processor raises no exceptions.

        `self` is this test case.
        `in_file` is the processor description file.

        """
        read_proc_file("processors", in_file)


class TestProcessors:
    """Test case for loading valid processors"""

    def test_processor_with_four_connected_functional_units(self):
        """Test loading a processor with four functional units.

        `self` is this test case.

        """
        proc_desc = read_proc_file(
            "processors", "4ConnectedUnitsProcessor.yaml"
        )
        wr_lock = LockInfo(False, True)
        out_ports = tuple(
<<<<<<< HEAD
            FuncUnit(
                UnitModel(name, 1, {alu_cap: False}, wr_lock), predecessors
            )
=======
            FuncUnit(UnitModel(name, 1, ["ALU"], wr_lock, []), predecessors)
>>>>>>> 34bc1add
            for name, predecessors in [
                ("output 1", proc_desc.in_ports),
                (
                    "output 2",
                    (unit.model for unit in proc_desc.internal_units),
                ),
            ]
        )
        internal_unit = UnitModel(
<<<<<<< HEAD
            ICaseString("middle"), 1, {alu_cap: False}, LockInfo(False, False)
        )
        assert proc_desc == processor_utils.ProcessorDesc(
            [UnitModel(in_unit, 1, {alu_cap: False}, LockInfo(True, False))],
=======
            "middle", 1, ["ALU"], LockInfo(False, False), []
        )
        assert proc_desc == processor_utils.ProcessorDesc(
            [UnitModel("input", 1, ["ALU"], LockInfo(True, False), [])],
>>>>>>> 34bc1add
            out_ports,
            [],
            [FuncUnit(internal_unit, proc_desc.in_ports)],
        )

    @mark.parametrize(
        "in_file",
        [
            "twoConnectedUnitsProcessor.yaml",
            "edgeWithUnitNamesInCaseDifferentFromDefinition.yaml",
        ],
    )
    def test_processor_with_two_connected_functional_units(self, in_file):
        """Test loading a processor with two functional units.

        `self` is this test case.
        `in_file` is the processor description file.

        """
        test_utils.chk_two_units("processors", in_file)

    def test_single_functional_unit_processor(self):
        """Test loading a single function unit processor.

        `self` is this test case.

        """
        test_utils.chk_one_unit("processors", "singleALUProcessor.yaml")


def main():
    """entry point for running test in this module"""
    pytest.main([__file__])


if __name__ == "__main__":
    main()<|MERGE_RESOLUTION|>--- conflicted
+++ resolved
@@ -32,13 +32,8 @@
 #
 # author:       Mohammed El-Afifi (ME)
 #
-<<<<<<< HEAD
-# environment:  Visual Studio Code 1.86.2, python 3.11.7, Fedora release
-#               39 (Thirty Nine)
-=======
 # environment:  Visual Studio Code 1.89.0, python 3.11.9, Fedora release
 #               40 (Forty)
->>>>>>> 34bc1add
 #
 # notes:        This is a private program.
 #
@@ -87,13 +82,7 @@
         )
         wr_lock = LockInfo(False, True)
         out_ports = tuple(
-<<<<<<< HEAD
-            FuncUnit(
-                UnitModel(name, 1, {alu_cap: False}, wr_lock), predecessors
-            )
-=======
-            FuncUnit(UnitModel(name, 1, ["ALU"], wr_lock, []), predecessors)
->>>>>>> 34bc1add
+            FuncUnit(UnitModel(name, 1, {"ALU": False}, wr_lock), predecessors)
             for name, predecessors in [
                 ("output 1", proc_desc.in_ports),
                 (
@@ -103,17 +92,10 @@
             ]
         )
         internal_unit = UnitModel(
-<<<<<<< HEAD
-            ICaseString("middle"), 1, {alu_cap: False}, LockInfo(False, False)
+            "middle", 1, {"ALU": False}, LockInfo(False, False)
         )
         assert proc_desc == processor_utils.ProcessorDesc(
-            [UnitModel(in_unit, 1, {alu_cap: False}, LockInfo(True, False))],
-=======
-            "middle", 1, ["ALU"], LockInfo(False, False), []
-        )
-        assert proc_desc == processor_utils.ProcessorDesc(
-            [UnitModel("input", 1, ["ALU"], LockInfo(True, False), [])],
->>>>>>> 34bc1add
+            [UnitModel("input", 1, {"ALU": False}, LockInfo(True, False))],
             out_ports,
             [],
             [FuncUnit(internal_unit, proc_desc.in_ports)],
