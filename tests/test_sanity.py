--- conflicted
+++ resolved
@@ -32,13 +32,8 @@
 #
 # author:       Mohammed El-Afifi (ME)
 #
-<<<<<<< HEAD
-# environment:  Visual Studdio Code 1.54.3, python 3.8.7, Fedora release
-#               33 (Thirty Three)
-=======
 # environment:  Visual Studdio Code 1.57.1, python 3.9.5, Fedora release
 #               34 (Thirty Four)
->>>>>>> a5bfe70d
 #
 # notes:        This is a private program.
 #
@@ -49,12 +44,8 @@
 import pytest
 from pytest import mark, raises
 
-<<<<<<< HEAD
-from test_utils import chk_error, read_proc_file, ValInStrCheck
+from .test_utils import chk_error, read_proc_file, ValInStrCheck
 from hw_loading import make_unit_dict
-=======
-from .test_utils import chk_error, read_proc_file, ValInStrCheck
->>>>>>> a5bfe70d
 from processor_utils import exception, load_proc_desc
 from processor_utils.exception import PathLockError
 from processor_utils.units import UNIT_CAPS_KEY, UNIT_NAME_KEY, \
