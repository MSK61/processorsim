--- conflicted
+++ resolved
@@ -68,14 +68,9 @@
         `self` is this test case.
 
         """
-<<<<<<< HEAD
-        proc_desc = ProcessorDesc(
-            [], [], [make_unit_model(UnitModel2(ICaseString(TEST_DIR), 2, [
+        proc_desc = ProcessorDesc([], [], [
+            make_unit_model(UnitModel2(ICaseString("full system"), 2, [
                 CapabilityInfo("ALU", False)], LockInfo(True, True)))], [])
-=======
-        proc_desc = ProcessorDesc([], [], [UnitModel(ICaseString(
-            "full system"), 2, ["ALU"], LockInfo(True, True), [])], [])
->>>>>>> 12683285
         self.assertEqual(
             simulate([HwInstruction(["R1"], out_reg, "ALU") for out_reg in
                       ["R2", "R3"]], HwSpec(proc_desc)), [BagValDict({
@@ -126,26 +121,16 @@
         `instr_regs` are the registers accessed by each instruction.
 
         """
-<<<<<<< HEAD
-        full_sys_unit = make_unit_model(UnitModel2(ICaseString(TEST_DIR), 2, [
-            CapabilityInfo("ALU", False)], LockInfo(True, True)))
-=======
-        full_sys_unit = UnitModel(
-            ICaseString("full system"), 2, ["ALU"], LockInfo(True, True), [])
->>>>>>> 12683285
+        full_sys_unit = make_unit_model(
+            UnitModel2(ICaseString("full system"), 2,
+                       [CapabilityInfo("ALU", False)], LockInfo(True, True)))
         assert simulate(
             [HwInstruction(*regs, "ALU") for regs in instr_regs],
             HwSpec(ProcessorDesc([], [], [full_sys_unit], []))) == [
                 BagValDict(cp_util) for cp_util in
-<<<<<<< HEAD
-                [{ICaseString(TEST_DIR):
+                [{ICaseString("full system"):
                   starmap(InstrState, [[0], [1, StallState.DATA]])},
-                 {ICaseString(TEST_DIR): [InstrState(1)]}]]
-=======
-                [{ICaseString("full system"):
-                  itertools.starmap(InstrState, [[0], [1, StallState.DATA]])},
                  {ICaseString("full system"): [InstrState(1)]}]]
->>>>>>> 12683285
 
 
 class TestStructural:
