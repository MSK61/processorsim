#!/usr/bin/env python
# -*- coding: utf-8 -*-

"""tests program simulation"""

############################################################
#
# Copyright 2017, 2019, 2020, 2021, 2022 Mohammed El-Afifi
# This file is part of processorSim.
#
# processorSim is free software: you can redistribute it and/or modify
# it under the terms of the GNU Lesser General Public License as
# published by the Free Software Foundation, either version 3 of the
# License, or (at your option) any later version.
#
# processorSim is distributed in the hope that it will be useful,
# but WITHOUT ANY WARRANTY; without even the implied warranty of
# MERCHANTABILITY or FITNESS FOR A PARTICULAR PURPOSE.  See the
# GNU Lesser General Public License for more details.
#
# You should have received a copy of the GNU Lesser General Public
# License along with processorSim.  If not, see
# <http://www.gnu.org/licenses/>.
#
# program:      processor simulator
#
# file:         test_hazards.py
#
# function:     hazard tests
#
# description:  tests hazards during program simulation
#
# author:       Mohammed El-Afifi (ME)
#
# environment:  Visual Studdio Code 1.70.1, python 3.9.7, Fedora release
#               36 (Thirty Six)
#
# notes:        This is a private program.
#
############################################################

from itertools import starmap
from unittest import TestCase

import more_itertools
import pytest
from pytest import mark

from test_env import TEST_DIR
from container_utils import BagValDict
import hw_loading
import processor_utils
from processor_utils import ProcessorDesc, units
from processor_utils.units import CapabilityInfo, FuncUnit, LockInfo, \
    make_unit_model, UnitModel2
from program_defs import HwInstruction
from sim_services import HwSpec, simulate
from sim_services.sim_defs import InstrState, StallState
from str_utils import ICaseString


class RarTest(TestCase):

    """Test case for RAR hazards"""

    def test_hazard(self):
        """Test detecting RAR hazards.

        `self` is this test case.

        """
<<<<<<< HEAD
        proc_desc = ProcessorDesc([], [], [
            make_unit_model(UnitModel2(ICaseString("full system"), 2, [
                CapabilityInfo("ALU", False)], LockInfo(True, True)))], [])
=======
        proc_desc = ProcessorDesc([], [], [UnitModel(ICaseString(
            TEST_DIR), 2, ["ALU"], LockInfo(True, True), [])], [])
>>>>>>> 45793d16
        self.assertEqual(
            simulate([HwInstruction(["R1"], out_reg, "ALU") for out_reg in
                      ["R2", "R3"]], HwSpec(proc_desc)),
            [BagValDict({ICaseString(TEST_DIR): map(InstrState, [0, 1])})])


class RawTest(TestCase):

    """Test case for RAW hazards"""

    # pylint: disable=invalid-name
    def test_RLock_in_unit_before_WLock(self):
        """Test detecting RAW hazards with read locks in earlier units.

        `self` is this test case.

        """
        in_unit, mid, out_unit = (
            make_unit_model(UnitModel2(ICaseString(name), 1, [
                CapabilityInfo("ALU", False)], LockInfo(rd_lock, wr_lock))) for
            name, rd_lock, wr_lock in [("input", False, False), (
                "middle", True, False), ("output", False, True)])
        proc_desc = ProcessorDesc([in_unit], [FuncUnit(out_unit, [mid])], [],
                                  [FuncUnit(mid, [in_unit])])
        self.assertEqual(simulate(
            [HwInstruction(*instr_regs, "ALU") for instr_regs in
             [[[], "R1"], [["R1"], "R2"]]],
            HwSpec(proc_desc)), [BagValDict(cp_util) for cp_util in [
                {ICaseString("input"): [InstrState(0)]},
                {ICaseString("input"): [InstrState(1)],
                 ICaseString("middle"): [InstrState(0)]},
                {ICaseString("middle"): [InstrState(1, StallState.DATA)],
                 ICaseString("output"): [InstrState(0)]},
                {ICaseString("middle"): [InstrState(1)]},
                {ICaseString("output"): [InstrState(1)]}]])


class TestDataHazards:

    """Test case for data hazards"""

    @mark.parametrize("instr_regs", [[[["R1"], "R2"], [[], "R1"]], [
        [[], "R1"], [["R1"], "R2"]], [[[], "R1"], [[], "R1"]]])
    def test_hazard(self, instr_regs):
        """Test detecting data hazards.

        `self` is this test case.
        `instr_regs` are the registers accessed by each instruction.

        """
<<<<<<< HEAD
        full_sys_unit = make_unit_model(
            UnitModel2(ICaseString("full system"), 2,
                       [CapabilityInfo("ALU", False)], LockInfo(True, True)))
=======
        full_sys_unit = UnitModel(
            ICaseString(TEST_DIR), 2, ["ALU"], LockInfo(True, True), [])
>>>>>>> 45793d16
        assert simulate(
            [HwInstruction(*regs, "ALU") for regs in instr_regs],
            HwSpec(ProcessorDesc([], [], [full_sys_unit], []))) == [
                BagValDict(cp_util) for cp_util in
<<<<<<< HEAD
                [{ICaseString("full system"):
                  starmap(InstrState, [[0], [1, StallState.DATA]])},
                 {ICaseString("full system"): [InstrState(1)]}]]
=======
                [{ICaseString(TEST_DIR):
                  itertools.starmap(InstrState, [[0], [1, StallState.DATA]])},
                 {ICaseString(TEST_DIR): [InstrState(1)]}]]
>>>>>>> 45793d16


class TestStructural:

    """Test case for structural hazards"""

    @mark.parametrize("in_width, in_mem_util, out_unit_params, extra_util", [
        (1, True, [("output", 1, True)],
         [{ICaseString("output"): [InstrState(0)]}, {ICaseString("input"): [
             InstrState(1)]}, {ICaseString("output"): [InstrState(1)]}]),
        (1, False, [("output", 1, True)],
         [{ICaseString("output"): [InstrState(0)], ICaseString("input"):
           [InstrState(1)]}, {ICaseString("output"): [InstrState(1)]}]),
        (2, False, [("output", 2, True)],
         [{ICaseString("output"): [InstrState(0)],
           ICaseString("input"): [InstrState(1, StallState.STRUCTURAL)]},
          {ICaseString("output"): [InstrState(1)]}]),
        (2, False,
         ((name, 1, mem_access) for name, mem_access in [("output 1", True), (
             "output 2", False)]), [{ICaseString("output 1"): [InstrState(
                 0)], ICaseString("output 2"): [InstrState(1)]}]),
        (2, False, ((name, 1, True) for name in ["output 1", "output 2"]),
         [{ICaseString("output 1"): [InstrState(0)],
           ICaseString("input"): [InstrState(1, StallState.STRUCTURAL)]},
          {ICaseString("output 1"): [InstrState(1)]}])])
    def test_hazard(self, in_width, in_mem_util, out_unit_params, extra_util):
        """Test detecting structural hazards.

        `self` is this test case.
        `in_width` is the width of the input unit.
        `in_mem_util` is a flag indicating whether the input unit
                      capability requires memory utilization.
        `out_unit_params` are the creation parameters of output units.
        `extra_util` is the extra utilization beyond the second clock
                     pulse.

        """
        in_unit = make_unit_model(UnitModel2(ICaseString("input"), in_width, [
            CapabilityInfo("ALU", in_mem_util)], LockInfo(True, False)))
        out_units = (make_unit_model(UnitModel2(ICaseString(name), width, [
            CapabilityInfo("ALU", mem_access)], LockInfo(False, True))) for
                     name, width, mem_access in out_unit_params)
        out_units = (FuncUnit(out_unit, [in_unit]) for out_unit in out_units)
        cp1_util = {ICaseString("input"): map(InstrState, range(in_width))}
        assert simulate(
            [HwInstruction([], out_reg, "ALU") for out_reg in ["R1", "R2"]],
            HwSpec(ProcessorDesc([in_unit], out_units, [], []))) == list(
                map(BagValDict, more_itertools.prepend(cp1_util, extra_util)))

    # pylint: disable=invalid-name
    def test_mem_ACL_is_correctly_matched_against_instructions(self):
        """Test comparing memory ACL against instructions.

        `self` is this test case.

        """
        res_util = (BagValDict({ICaseString("full system"):
                                [InstrState(instr)]}) for instr in [0, 1])
        assert simulate(
            [HwInstruction([], out_reg, ICaseString("ALU")) for out_reg in
             ["R1", "R2"]], HwSpec(processor_utils.load_proc_desc({
                 "units": [hw_loading.make_unit_dict(
                     {units.UNIT_NAME_KEY: "full system",
                      units.UNIT_WIDTH_KEY: 2, units.UNIT_CAPS_KEY:
                      [{"name": "ALU", "memoryAccess": True}],
                      **{attr: True for attr in
                         [units.UNIT_RLOCK_KEY, units.UNIT_WLOCK_KEY]}})],
                 "dataPath": []}))) == list(res_util)
    # pylint: enable=invalid-name

    def test_mem_util_in_earlier_inputs_affects_later_ones(self):
        """Test propagation of memory utilization among inputs.

        `self` is this test case.

        """
        full_sys_unit = make_unit_model(
            UnitModel2(ICaseString("full system"), 2,
                       [CapabilityInfo("ALU", True)], LockInfo(True, True)))
        res_util = (BagValDict({ICaseString("full system"):
                                [InstrState(instr)]}) for instr in [0, 1])
        assert simulate([HwInstruction([], out_reg, "ALU") for out_reg in
                         ["R1", "R2"]], HwSpec(ProcessorDesc(
                             [], [], [full_sys_unit], []))) == list(res_util)


class UnifiedMemTest(TestCase):

    """Test case for the unified memory architecture"""

    def test_all_candidate_instructions_are_offered_to_the_destinaton_unit(
            self):
        """Test candidate instructions aren't shortlisted.

        `self` is this test case.

        """
        in_unit, out_unit = (make_unit_model(
            UnitModel2(ICaseString(name), width, starmap(CapabilityInfo, [
                ("ALU", False), ("MEM", mem_access)]), LockInfo(
                    rd_lock, wr_lock))) for name, width, mem_access, rd_lock,
                             wr_lock in [("input", 3, False, True, False),
                                         ("output", 2, True, False, True)])
        proc_desc = ProcessorDesc(
            [in_unit], [FuncUnit(out_unit, [in_unit])], [], [])
        self.assertEqual(simulate([HwInstruction(
            [], *instr_params) for instr_params in [["R1", "MEM"], [
                "R2", "MEM"], ["R3", "ALU"]]], HwSpec(proc_desc)), [BagValDict(
                    cp_util) for cp_util in [{ICaseString("input"): map(
                        InstrState, [0, 1, 2])}, {ICaseString("output"): map(
                            InstrState, [0, 2]), ICaseString("input"): [
                                InstrState(1, StallState.STRUCTURAL)]}, {
                                    ICaseString("output"): [InstrState(1)]}]])

    def test_hazard(self):
        """Test structural hazards in a unified memory architecture.

        `self` is this test case.

        """
        in_unit, out_unit = (
            make_unit_model(UnitModel2(ICaseString(name), 1, starmap(
                CapabilityInfo, [("ALU", alu_mem_access), ("MEM", True)]),
                                       LockInfo(rd_lock, wr_lock))) for
            name, alu_mem_access, rd_lock, wr_lock in
            [("input", True, True, False), ("output", False, False, True)])
        proc_desc = ProcessorDesc(
            [in_unit], [FuncUnit(out_unit, [in_unit])], [], [])
        self.assertEqual(simulate(
            [HwInstruction([], out_reg, "ALU") for out_reg in ["R1", "R2"]],
            HwSpec(proc_desc)), [BagValDict(cp_util) for cp_util in [
                {ICaseString("input"): [InstrState(0)]},
                {ICaseString("output"): [InstrState(0)], ICaseString("input"):
                 [InstrState(1)]}, {ICaseString("output"): [InstrState(1)]}]])

    def test_only_mem_access_instructions_are_checked(self):
        """Test always allowing instructions without memory access.

        `self` is this test case.

        """
        in_unit, out_unit = (
            make_unit_model(UnitModel2(ICaseString(name), 2, starmap(
                CapabilityInfo, [("ALU", False), ("MEM", mem_access)]),
                                       LockInfo(rd_lock, wr_lock))) for
            name, mem_access, rd_lock, wr_lock in
            [("input", False, True, False), ("output", True, False, True)])
        proc_desc = ProcessorDesc(
            [in_unit], [FuncUnit(out_unit, [in_unit])], [], [])
        self.assertEqual(
            simulate([HwInstruction([], *instr_params) for instr_params in
                      [["R1", "MEM"], ["R2", "ALU"]]], HwSpec(proc_desc)),
            [BagValDict({ICaseString(unit): map(InstrState, [0, 1])}) for
             unit in ["input", "output"]])


class WarTest(TestCase):

    """Test case for WAR hazards"""

    def test_write_registers_are_not_checked_in_units_without_write_lock(self):
        """Test opportune write register access check.

        `self` is this test case.

        """
        in_unit, out_unit = (
            make_unit_model(UnitModel2(ICaseString(name), 1, [CapabilityInfo(
                "ALU", False)], LockInfo(rd_lock, wr_lock))) for name, rd_lock,
            wr_lock in [("input", False, False), ("output", True, True)])
        proc_desc = ProcessorDesc(
            [in_unit], [FuncUnit(out_unit, [in_unit])], [], [])
        self.assertEqual(
            simulate([HwInstruction(*instr_regs, "ALU") for instr_regs in
                      [[["R1"], "R2"], [[], "R1"]]], HwSpec(proc_desc)),
            [BagValDict(cp_util) for cp_util in
             [{ICaseString("input"): [InstrState(0)]},
              {ICaseString("input"): [InstrState(1)], ICaseString("output"):
               [InstrState(0)]}, {ICaseString("output"): [InstrState(1)]}]])


def main():
    """entry point for running test in this module"""
    pytest.main([__file__])


if __name__ == '__main__':
    main()<|MERGE_RESOLUTION|>--- conflicted
+++ resolved
@@ -69,14 +69,9 @@
         `self` is this test case.
 
         """
-<<<<<<< HEAD
         proc_desc = ProcessorDesc([], [], [
-            make_unit_model(UnitModel2(ICaseString("full system"), 2, [
+            make_unit_model(UnitModel2(ICaseString(TEST_DIR), 2, [
                 CapabilityInfo("ALU", False)], LockInfo(True, True)))], [])
-=======
-        proc_desc = ProcessorDesc([], [], [UnitModel(ICaseString(
-            TEST_DIR), 2, ["ALU"], LockInfo(True, True), [])], [])
->>>>>>> 45793d16
         self.assertEqual(
             simulate([HwInstruction(["R1"], out_reg, "ALU") for out_reg in
                       ["R2", "R3"]], HwSpec(proc_desc)),
@@ -127,27 +122,16 @@
         `instr_regs` are the registers accessed by each instruction.
 
         """
-<<<<<<< HEAD
         full_sys_unit = make_unit_model(
-            UnitModel2(ICaseString("full system"), 2,
+            UnitModel2(ICaseString(TEST_DIR), 2,
                        [CapabilityInfo("ALU", False)], LockInfo(True, True)))
-=======
-        full_sys_unit = UnitModel(
-            ICaseString(TEST_DIR), 2, ["ALU"], LockInfo(True, True), [])
->>>>>>> 45793d16
         assert simulate(
             [HwInstruction(*regs, "ALU") for regs in instr_regs],
             HwSpec(ProcessorDesc([], [], [full_sys_unit], []))) == [
                 BagValDict(cp_util) for cp_util in
-<<<<<<< HEAD
-                [{ICaseString("full system"):
+                [{ICaseString(TEST_DIR):
                   starmap(InstrState, [[0], [1, StallState.DATA]])},
-                 {ICaseString("full system"): [InstrState(1)]}]]
-=======
-                [{ICaseString(TEST_DIR):
-                  itertools.starmap(InstrState, [[0], [1, StallState.DATA]])},
                  {ICaseString(TEST_DIR): [InstrState(1)]}]]
->>>>>>> 45793d16
 
 
 class TestStructural:
