--- conflicted
+++ resolved
@@ -32,13 +32,8 @@
 #
 # author:       Mohammed El-Afifi (ME)
 #
-<<<<<<< HEAD
-# environment:  Visual Studio Code 1.86.2, python 3.11.7, Fedora release
-#               39 (Thirty Nine)
-=======
 # environment:  Visual Studio Code 1.89.0, python 3.11.9, Fedora release
 #               40 (Forty)
->>>>>>> 34bc1add
 #
 # notes:        This is a private program.
 #
@@ -75,14 +70,7 @@
 
         """
         full_sys_unit = UnitModel(
-<<<<<<< HEAD
-            ICaseString(TEST_DIR),
-            2,
-            {ICaseString("ALU"): False},
-            LockInfo(True, True),
-=======
-            TEST_DIR, 2, ["ALU"], LockInfo(True, True), []
->>>>>>> 34bc1add
+            TEST_DIR, 2, {"ALU": False}, LockInfo(True, True)
         )
         assert simulate(
             [create_hw_instr(regs, "ALU") for regs in instr_regs],
@@ -104,35 +92,25 @@
 
         """
         in_unit = UnitModel(
-<<<<<<< HEAD
-            ICaseString("input"),
+            "input",
             3,
-            {ICaseString(cap): False for cap in ["ALU", "MEM"]},
+            {cap: False for cap in ["ALU", "MEM"]},
             LockInfo(True, False),
         )
         out_unit = FuncUnit(
             UnitModel(
-                ICaseString("output"),
-                2,
-                {
-                    ICaseString(cap): uses_mem
-                    for cap, uses_mem in [("ALU", False), ("MEM", True)]
-                },
-                LockInfo(False, True),
-=======
-            "input", 3, ["ALU", "MEM"], LockInfo(True, False), []
-        )
-        out_unit = FuncUnit(
-            UnitModel(
-                "output", 2, ["ALU", "MEM"], LockInfo(False, True), ["MEM"]
->>>>>>> 34bc1add
+                "output", 2, {"ALU": False, "MEM": True}, LockInfo(False, True)
             ),
             [in_unit],
         )
         assert simulate(
             [
-                HwInstruction([], dst, ICaseString(categ))
-                for dst, categ in [("R1", "MEM"), ("R2", "MEM"), ("R3", "ALU")]
+                HwInstruction([], *instr_params)
+                for instr_params in [
+                    ["R1", "MEM"],
+                    ["R2", "MEM"],
+                    ["R3", "ALU"],
+                ]
             ],
             HwSpec(ProcessorDesc([in_unit], [out_unit], [], [])),
         ) == get_util_info(
@@ -157,35 +135,21 @@
 
         """
         in_unit = UnitModel(
-<<<<<<< HEAD
-            ICaseString("input"),
+            "input",
             2,
-            {ICaseString(cap): False for cap in ["ALU", "MEM"]},
+            {cap: False for cap in ["ALU", "MEM"]},
             LockInfo(True, False),
         )
         out_unit = FuncUnit(
             UnitModel(
-                ICaseString("output"),
-                2,
-                {
-                    ICaseString(cap): uses_mem
-                    for cap, uses_mem in [("ALU", False), ("MEM", True)]
-                },
-                LockInfo(False, True),
-=======
-            "input", 2, ["ALU", "MEM"], LockInfo(True, False), []
-        )
-        out_unit = FuncUnit(
-            UnitModel(
-                "output", 2, ["ALU", "MEM"], LockInfo(False, True), ["MEM"]
->>>>>>> 34bc1add
+                "output", 2, {"ALU": False, "MEM": True}, LockInfo(False, True)
             ),
             [in_unit],
         )
         assert simulate(
             [
-                HwInstruction([], dst, ICaseString(categ))
-                for dst, categ in [("R1", "MEM"), ("R2", "ALU")]
+                HwInstruction([], *instr_params)
+                for instr_params in [["R1", "MEM"], ["R2", "ALU"]]
             ],
             HwSpec(ProcessorDesc([in_unit], [out_unit], [], [])),
         ) == get_util_tbl([[(unit, [0, 1])] for unit in ["input", "output"]])
@@ -201,18 +165,11 @@
 
         """
         full_sys_unit = UnitModel(
-<<<<<<< HEAD
-            ICaseString(TEST_DIR),
-            2,
-            {ICaseString("ALU"): False},
-            LockInfo(True, True),
-=======
-            TEST_DIR, 2, ["ALU"], LockInfo(True, True), []
->>>>>>> 34bc1add
-        )
-        assert simulate(
-            [
-                HwInstruction(["R1"], out_reg, ICaseString("ALU"))
+            TEST_DIR, 2, {"ALU": False}, LockInfo(True, True)
+        )
+        assert simulate(
+            [
+                HwInstruction(["R1"], out_reg, "ALU")
                 for out_reg in ["R2", "R3"]
             ],
             HwSpec(ProcessorDesc([], [], [full_sys_unit], [])),
@@ -229,16 +186,7 @@
 
         """
         in_unit, mid, out_unit = (
-<<<<<<< HEAD
-            UnitModel(
-                ICaseString(name),
-                1,
-                {ICaseString("ALU"): False},
-                LockInfo(rd_lock, wr_lock),
-            )
-=======
-            UnitModel(name, 1, ["ALU"], LockInfo(rd_lock, wr_lock), [])
->>>>>>> 34bc1add
+            UnitModel(name, 1, {"ALU": False}, LockInfo(rd_lock, wr_lock))
             for name, rd_lock, wr_lock in [
                 ("input", False, False),
                 ("middle", True, False),
@@ -278,36 +226,19 @@
 
         """
         in_unit = UnitModel(
-<<<<<<< HEAD
-            ICaseString("input"),
+            "input",
             1,
-            {ICaseString(cap): True for cap in ["ALU", "MEM"]},
+            {cap: True for cap in ["ALU", "MEM"]},
             LockInfo(True, False),
         )
         out_unit = FuncUnit(
             UnitModel(
-                ICaseString("output"),
-                1,
-                {
-                    ICaseString(cap): uses_mem
-                    for cap, uses_mem in [("ALU", False), ("MEM", True)]
-                },
-                LockInfo(False, True),
-=======
-            "input", 1, ["ALU", "MEM"], LockInfo(True, False), ["ALU", "MEM"]
-        )
-        out_unit = FuncUnit(
-            UnitModel(
-                "output", 1, ["ALU", "MEM"], LockInfo(False, True), ["MEM"]
->>>>>>> 34bc1add
+                "output", 1, {"ALU": False, "MEM": True}, LockInfo(False, True)
             ),
             [in_unit],
         )
         assert simulate(
-            [
-                HwInstruction([], out_reg, ICaseString("ALU"))
-                for out_reg in ["R1", "R2"]
-            ],
+            [HwInstruction([], out_reg, "ALU") for out_reg in ["R1", "R2"]],
             HwSpec(ProcessorDesc([in_unit], [out_unit], [], [])),
         ) == get_util_tbl(
             [
@@ -327,25 +258,9 @@
         `self` is this test case.
 
         """
-<<<<<<< HEAD
-        in_unit = UnitModel(
-            ICaseString("input"),
-            1,
-            {ICaseString("ALU"): False},
-            LockInfo(False, False),
-        )
-        out_unit = FuncUnit(
-            UnitModel(
-                ICaseString("output"),
-                1,
-                {ICaseString("ALU"): False},
-                LockInfo(True, True),
-            ),
-=======
-        in_unit = UnitModel("input", 1, ["ALU"], LockInfo(False, False), [])
-        out_unit = FuncUnit(
-            UnitModel("output", 1, ["ALU"], LockInfo(True, True), []),
->>>>>>> 34bc1add
+        in_unit = UnitModel("input", 1, {"ALU": False}, LockInfo(False, False))
+        out_unit = FuncUnit(
+            UnitModel("output", 1, {"ALU": False}, LockInfo(True, True)),
             [in_unit],
         )
         assert simulate(
