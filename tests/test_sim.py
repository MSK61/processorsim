--- conflicted
+++ resolved
@@ -236,13 +236,8 @@
             chain([[[], "R1", "ALU"], [["R1"], "R2", "ALU"]], extra_instr_lst),
         )
         cores = starmap(
-<<<<<<< HEAD
-            lambda name, width: UnitModel(
-                name, width, {"ALU": False}, LockInfo(True, True)
-=======
             lambda *unit_params: UnitModel(
-                *unit_params, ["ALU"], LockInfo(True, True), []
->>>>>>> 9961f922
+                *unit_params, {"ALU": False}, LockInfo(True, True)
             ),
             [("core 1", 1), ("core 2", 1 + len(extra_instr_lst))],
         )
