--- conflicted
+++ resolved
@@ -32,11 +32,7 @@
 #
 # author:       Mohammed El-Afifi (ME)
 #
-<<<<<<< HEAD
-# environment:  Visual Studio Code 1.74.2, python 3.11.0, Fedora release
-=======
 # environment:  Visual Studio Code 1.74.2, python 3.11.1, Fedora release
->>>>>>> 2d0f8ede
 #               37 (Thirty Seven)
 #
 # notes:        This is a private program.
